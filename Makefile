--- conflicted
+++ resolved
@@ -17,13 +17,6 @@
 
 EFLAGS=
 BATCH=$(EMACS) $(EFLAGS) -batch -Q -L .
-<<<<<<< HEAD
-COMPILE=$(BATCH) -f batch-byte-compile
-
-
-%.elc: %.el
-	$(COMPILE) $<
-=======
 # flet is "obsolete", but there is no valid alternative.  We surpress
 # these warning so that other warning are not overlocked because of
 # the flet noise.
@@ -32,7 +25,6 @@
 
 %.elc: %.el
 	@$(BATCHC) $<
->>>>>>> 18a13f9d
 
 all: core docs contrib
 
@@ -57,11 +49,7 @@
 
 magit.elc: magit.el
 	sed -e "s/@GIT_DEV_VERSION@/$(VERSION)/" < magit.el > magit.tmp.el #NO_DIST
-<<<<<<< HEAD
-	$(COMPILE) magit.tmp.el #NO_DIST
-=======
 	@$(BATCHC) magit.tmp.el #NO_DIST
->>>>>>> 18a13f9d
 	mv magit.tmp.elc magit.elc #NO_DIST
 	rm magit.tmp.el #NO_DIST
 
