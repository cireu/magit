--- conflicted
+++ resolved
@@ -5168,15 +5168,12 @@
                (zerop (string-match-p (concat "\\`" topdir) file)))
       (substring file (length topdir)))))
 
-<<<<<<< HEAD
 ;; This variable is used to keep track of the current file in the
 ;; *magit-log* buffer when this one is dedicated to showing the log of
 ;; just 1 file.
 (defvar magit-file-log-file nil)
 (make-variable-buffer-local 'magit-file-log-file)
 
-=======
->>>>>>> 0ee7f6c9
 (defun magit-refresh-file-log-buffer (file range style)
   "Refresh the current file-log buffer by calling git.
 
@@ -5207,15 +5204,6 @@
              "--"
              ,file))))
 
-<<<<<<< HEAD
-=======
-;; This variable is used to keep track of the current file in the
-;; *magit-log* buffer when this one is dedicated to showing the log of
-;; just 1 file.
-(make-variable-buffer-local 'magit-file-log-file)
-(setq-default magit-file-log-file nil)
-
->>>>>>> 0ee7f6c9
 (defun magit-file-log (&optional all)
   "Display the log for the currently visited file or another one.
 
