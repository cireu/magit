;;; magit.el --- control Git from Emacs

;; Copyright (C) 2008-2013  The Magit Project Developers.
;;
;; For a full list of contributors, see the AUTHORS.md file
;; at the top-level directory of this distribution and at
;; https://raw.github.com/magit/magit/master/AUTHORS.md

;; Author: Marius Vollmer <marius.vollmer@gmail.com>
;; Maintainers:
;;	Jonas Bernoulli   <jonas@bernoul.li>
;;	Nicolas Dudebout  <nicolas.dudebout@gatech.edu>
;;	Rémi Vanicat      <vanicat@debian.org>
;;	Yann Hodique      <yann.hodique@gmail.com>
;; Former-Maintainers:
;;	Peter J. Weisberg <pj@irregularexpressions.net>
;;	Phil Jackson      <phil@shellarchive.co.uk>

;; Keywords: vc tools
;; Package: magit
;; Package-Requires: ((cl-lib "0.3") (git-commit-mode "0.14.0") (git-rebase-mode "0.14.0"))

;; Magit requires at least GNU Emacs 23.2 and Git 1.7.2.5.
;; These are the versions shipped by Debian oldstable (6.0, Squeeze).

;; Contains code from GNU Emacs <https://www.gnu.org/software/emacs/>,
;; released under the GNU General Public License version 3 or later.

;; Magit is free software; you can redistribute it and/or modify it
;; under the terms of the GNU General Public License as published by
;; the Free Software Foundation; either version 3, or (at your option)
;; any later version.
;;
;; Magit is distributed in the hope that it will be useful, but WITHOUT
;; ANY WARRANTY; without even the implied warranty of MERCHANTABILITY
;; or FITNESS FOR A PARTICULAR PURPOSE.  See the GNU General Public
;; License for more details.
;;
;; You should have received a copy of the GNU General Public License
;; along with Magit.  If not, see <http://www.gnu.org/licenses/>.

;;; Commentary:

;; Invoking the magit-status function will show a buffer with the
;; status of the current git repository and its working tree.  That
;; buffer offers key bindings for manipulating the status in simple
;; ways.
;;
;; The status buffer mainly shows the difference between the working
;; tree and the index, and the difference between the index and the
;; current HEAD.  You can add individual hunks from the working tree
;; to the index, and you can commit the index.
;;
;; See the Magit User Manual for more information.

;;; Code:

(defvar magit-version 'undefined
  "The version of Magit that you're using.
Use the function by the same name instead of this variable.")
;; The value is set at the end of this file, using the
;; function `magit-version' which is also defined there.

(when (version< emacs-version "23.2")
  (error "Magit requires at least GNU Emacs 23.2"))

(require 'git-commit-mode)
(require 'git-rebase-mode)

(require 'ansi-color)
(require 'cl-lib)
(require 'diff-mode)
(require 'easymenu)
(require 'epa)
(require 'grep)
(require 'ring)
(require 'server)

(eval-when-compile
  (require 'dired)
  (require 'dired-x)
  (require 'ediff)
  (require 'eshell)
  (require 'ido)
  (require 'iswitchb)
  (require 'package nil t)
  (require 'view))

(declare-function dired-jump 'dired-x)
(declare-function dired-uncache 'dired)
(declare-function ediff-cleanup-mess 'ediff)
(declare-function eshell-parse-arguments 'eshell)
(declare-function ido-completing-read 'ido)
(declare-function iswitchb-read-buffer 'iswitchb)
(declare-function magit--bisect-info-for-status 'magit-bisect)
(declare-function magit--bisecting-p 'magit-bisect)
(declare-function package-desc-vers 'package)
(declare-function package-desc-version 'package)
(declare-function package-version-join 'package)
(declare-function view-mode 'view)

(defvar magit-custom-options)
(defvar magit-log-buffer-name)
(defvar magit-reflog-buffer-name)
(defvar package-alist)

;;; Compatibility
;;;; Emacs

(eval-and-compile

  ;; Added in Emacs 24.3 (mirrors/emacs@b335efc3).
  (unless (fboundp 'setq-local)
    (defmacro setq-local (var val)
      "Set variable VAR to value VAL in current buffer."
      (list 'set (list 'make-local-variable (list 'quote var)) val)))

  ;; Added in Emacs 24.3 (mirrors/emacs@b335efc3).
  (unless (fboundp 'defvar-local)
    (defmacro defvar-local (var val &optional docstring)
      "Define VAR as a buffer-local variable with default value VAL.
Like `defvar' but additionally marks the variable as being automatically
buffer-local wherever it is set."
      (declare (debug defvar) (doc-string 3))
      (list 'progn (list 'defvar var val docstring)
            (list 'make-variable-buffer-local (list 'quote var)))))

  )


;;; Options
;;;; Setters

(defun magit-set-variable-and-refresh (symbol value)
  "Set SYMBOL to VALUE and call `magit-refresh-all'."
  (set-default symbol value)
  ;; If magit isn't fully loaded yet no buffer that might
  ;; need refreshing can exist and we can take a shortcut.
  (when (featurep 'magit)
    (magit-refresh-all)))

(defun magit-set-default-diff-options (symbol value)
  "Set the default for `magit-diff-options' based on popup value.
Also set the local value in all Magit buffers and refresh them.
\n(fn)" ; The arguments are an internal implementation detail.
  (interactive (list 'magit-diff-options magit-custom-options))
  (set-default symbol value)
  (when (featurep 'magit)
    (dolist (buffer (buffer-list))
      (when (derived-mode-p 'magit-mode)
        (with-current-buffer buffer
          (with-no-warnings
            (setq-local magit-diff-options value))
          (magit-refresh-buffer))))))

;;;; Variables

(defgroup magit nil
  "Controlling Git from Emacs."
  :prefix "magit-"
  :group 'tools)

(custom-add-to-group 'magit 'git-commit 'custom-group)
(custom-add-to-group 'magit 'git-rebase 'custom-group)
(custom-add-to-group 'magit 'vc-follow-symlinks 'custom-variable)

(defcustom magit-git-executable "git"
  "The name of the Git executable."
  :group 'magit
  :type 'string)

(defcustom magit-gitk-executable (executable-find "gitk")
  "The Gitk executable."
  :group 'magit
  :type 'string)

(defcustom magit-emacsclient-executable
  (let ((version (format "%s.%s"
                         emacs-major-version
                         emacs-minor-version)))
    (or (let ((exec-path (list (expand-file-name "bin" invocation-directory)
                               invocation-directory)))
          (or (executable-find (format "emacsclient-%s" version))
              (executable-find (format "emacsclient-%s.exe" version))
              (executable-find "emacsclient")
              (executable-find "emacsclient.exe")))
        (executable-find (format "emacsclient-%s" version))
        (executable-find (format "emacsclient-%s.exe" version))
        (executable-find "emacsclient")
        (executable-find "emacsclient.exe")))
  "The Emacsclient executable.

The default value is the full path to the emacsclient executable
located in the same directory as the executable of the current
Emacs instance.  If the emacsclient cannot be located in that
directory then the first executable found anywhere on the
`exec-path' is used instead.

If no executable can be located then nil becomes the default
value, and some important Magit commands will fallback to an
alternative code path.  However `magit-interactive-rebase'
will stop working at all."
  :group 'magit
  :type '(choice (string :tag "Executable")
                 (const :tag "Don't use Emacsclient" nil)))

(defcustom magit-quote-curly-braces
  (and (eq system-type 'windows-nt)
       (let ((case-fold-search t))
         (string-match-p "cygwin" magit-git-executable))
       t)
  "Whether curly braces should be quoted when calling git.
This may be necessary when using Windows.  On all other system
types this must always be nil.

We are not certain when quoting is needed, but it appears it is
needed when using Cygwin Git but not when using stand-alone Git.
The default value is set based on that assumptions.  If this
turns out to be wrong you can customize this option but please
also comment on issue #816."
  :group 'magit
  :set-after '(magit-git-executable)
  :type 'boolean)

(defcustom magit-repo-dirs nil
  "Directories containing Git repositories.
Magit will look into these directories for Git repositories and
offer them as choices for `magit-status'."
  :group 'magit
  :type '(repeat string))

(defcustom magit-repo-dirs-depth 3
  "The maximum depth to look for Git repos.
When looking for a Git repository below the directories in
`magit-repo-dirs', Magit will only descend this many levels
deep."
  :group 'magit
  :type 'integer)

(defcustom magit-set-upstream-on-push nil
  "Whether `magit-push' may use --set-upstream when pushing a branch.
This only applies if the branch does not have an upstream set yet.

nil        don't use --set-upstream.
t          ask if --set-upstream should be used.
`dontask'  always use --set-upstream.
`refuse'   refuse to push unless a remote branch has already been set.

--set-upstream is supported with git > 1.7.0"
  :group 'magit
  :type '(choice (const :tag "Never" nil)
                 (const :tag "Ask" t)
                 (const :tag "Ask if not set" askifnotset)
                 (const :tag "Refuse" refuse)
                 (const :tag "Always" dontask)))

(defcustom magit-refresh-file-buffer-hook
  '(magit-revert-buffer)
  "List of functions to be called to refresh a file visiting buffer.

After many Magit commands, this hook is run for each file
visiting buffer inside the current git repository.

The functions are called without any arguments and with the the
file buffer current.  They have to ensure the same buffer is
still current when they return which can be easily done using:

  (with-current-buffer (current-buffer) DO-STUFF)"
  :group 'magit
  :type 'hook
  :options '(magit-revert-buffer magit-update-vc-modeline))

(defcustom magit-save-some-buffers t
  "Whether \\[magit-status] saves modified buffers before running.

nil        don't save buffers.
t          ask which buffers to save.
`dontask'  save all buffers without asking."
  :group 'magit
  :type '(choice (const :tag "Never" nil)
                 (const :tag "Ask" t)
                 (const :tag "Save without asking" dontask)))

(defcustom magit-save-some-buffers-predicate
  'magit-save-buffers-predicate-tree-only
  "A predicate function to decide whether to save a buffer.

Used by function `magit-save-some-buffers' when the variable of
the same name is non-nil."
  :group 'magit
  :type '(radio (function-item magit-save-buffers-predicate-tree-only)
                (function-item magit-save-buffers-predicate-all)
                (function :tag "Other")))

(defcustom magit-default-tracking-name-function
  'magit-default-tracking-name-remote-plus-branch
  "Function used to generate default tracking branch names
when doing a \\[magit-checkout].

The default is `magit-default-tracking-name-remote-plus-branch',
which generates a tracking name of the form \"REMOTE-BRANCHNAME\"."
  :group 'magit
  :type '(radio (function-item magit-default-tracking-name-remote-plus-branch)
                (function-item magit-default-tracking-name-branch-only)
                (function :tag "Other")))

(defcustom magit-commit-mode-show-buttons t
  "Whether to show navigation buttons in the *magit-commit* buffer."
  :group 'magit
  :type 'boolean)

(defcustom magit-merge-warn-dirty-worktree t
  "Whether to issue a warning when attempting to start a merge in a dirty worktree."
  :group 'magit
  :type 'boolean
  :package-version '(magit . "1.3.0"))

(defcustom magit-sha1-abbrev-length 7
  "The number of digits to show when a sha1 is displayed in abbreviated form."
  :group 'magit
  :type 'integer)

(defcustom magit-log-cutoff-length 100
  "The maximum number of commits to show in the log and whazzup buffers."
  :group 'magit
  :type 'integer)

(defcustom magit-log-infinite-length 99999
  "Number of log used to show as maximum for `magit-log-cutoff-length'."
  :group 'magit
  :type 'integer)

(defcustom magit-log-auto-more nil
  "Insert more log entries automatically when moving past the last entry.

Only considered when moving past the last entry with
`magit-goto-*-section' commands."
  :group 'magit
  :type 'boolean)

(defcustom magit-log-show-author-date t
  "Show author and date for each commit in short log mode."
  :group 'magit
  :type 'boolean)

(defcustom magit-log-author-date-max-length 25
  "The maximum width of the author-date margin in log buffers."
  :type 'integer
  :group 'magit)

(defcustom magit-log-show-gpg-status nil
  "Display signature verification information as part of the log."
  :group 'magit
  :type 'boolean)

(defcustom magit-mode-hook nil
  "Hook run when entering a Magit mode derived mode."
  :group 'magit
  :type 'hook)

(defcustom magit-status-insert-sections-hook
  '(magit-insert-status-local-line
    magit-insert-status-remote-line
    magit-insert-status-head-line
    magit-insert-status-tags-line
    magit-insert-status-merge-line
    magit-insert-status-rebase-lines
    magit-insert-empty-line
    magit-insert-stashes
    magit-insert-untracked-files
    magit-insert-pending-changes
    magit-insert-pending-commits
    magit-insert-unstaged-changes
    magit-insert-staged-changes
    magit-insert-unpulled-commits
    magit-insert-unpushed-commits)
  "Hook run to insert sections into the status buffer.

This option allows reordering the sections and adding sections
that are by default displayed in other Magit buffers.  Doing the
latter is currently not recommended because not all functions
that insert sections have been adapted yet.  Only inserters that
take no argument can be used and some functions exist that begin
with the `magit-insert-' prefix but do not insert a section.

Note that there are already plans to improve this and to add
similar hooks for other Magit modes."
  :group 'magit
  :type 'hook)

(defcustom magit-status-tags-line-subject 'head
  "Whether tag or head is the subject on tags line in status buffer.

This controls how the words \"ahead\" and \"behind\" are used on
the tags line in the status buffer.  The tags line does not
actually display complete sentences, but when thinking about when
to use which term, it helps imagining it did.  This option
controls whether the tag names should be considered the subjects
or objects in these sentences.

`tag'   The previous tag is *behind* HEAD by N commits.
        The next tag is *ahead* of HEAD by N commits.
`head'  HEAD is *ahead* of the previous tag by N commits.
        HEAD is *behind* the next tag by N commits.

If the value is `tag' the commit counts are fontified; otherwise
they are not (due to semantic considerations)."
  :group 'magit
  :type '(choice (const :tag "tags are the subjects" tag)
                 (const :tag "head is the subject" head)))

(defcustom magit-status-verbose-untracked t
  "Whether to show the contents of or just the untracked directory."
  :group 'magit
  :type '(choice (const :tag "show only directory" nil)
                 (const :tag "show directory contents" t)))

(defcustom magit-process-popup-time -1
  "Popup the process buffer if a command takes longer than this many seconds."
  :group 'magit
  :type '(choice (const :tag "Never" -1)
                 (const :tag "Immediately" 0)
                 (integer :tag "After this many seconds")))

<<<<<<< HEAD
(defcustom magit-stage-all-confirm t
  "Require acknowledgment before staging all changes."
  :package-version '(magit . "1.3.0")
  :group 'magit
  :type 'boolean)

(defcustom magit-unstage-all-confirm t
  "Require acknowledgment before unstaging all changes."
=======
(defcustom magit-process-keep-history nil
  "Whether to always prevent clearing the process buffer."
>>>>>>> db2ac468
  :package-version '(magit . "1.3.0")
  :group 'magit
  :type 'boolean)

(defcustom magit-revert-item-confirm t
  "Require acknowledgment before reverting an item."
  :group 'magit
  :type 'boolean)

(defcustom magit-remote-ref-format 'remote-slash-branch
  "How to format refs when autocompleting, in particular for remotes.

Autocompletion is used by functions like `magit-checkout',
`magit-interactive-rebase' and others which offer branch name
completion.

`remote-slash-branch'  Format refs as \"remote/branch\".
`branch-then-remote'   Format refs as \"branch (remote)\"."
  :group 'magit
  :type '(choice (const :tag "branch (remote)" branch-then-remote)
                 (const :tag "remote/branch" remote-slash-branch))
  :package-version '(magit . "1.3.0"))

(defcustom magit-process-connection-type (not (eq system-type 'cygwin))
  "Connection type used for the git process.

If nil, use pipes: this is usually more efficient, and works on Cygwin.
If t, use ptys: this enables magit to prompt for passphrases when needed."
  :group 'magit
  :type '(choice (const :tag "pipe" nil)
                 (const :tag "pty" t)))

(defcustom magit-process-yes-or-no-prompt-regexp
   " [\[(]\\([Yy]\\(?:es\\)?\\)[/|]\\([Nn]o?\\)[\])] ?[?:] ?$"
  "Regexp matching Yes-or-No prompts of git and its subprocesses."
  :group 'magit
  :type 'regexp)

(defcustom magit-process-password-prompt-regexps
  '("^\\(Enter \\)?[Pp]assphrase\\( for \\(RSA \\)?key '.*'\\)?: ?$"
    "^\\(Enter \\)?[Pp]assword\\( for '.*'\\)?: ?$"
    "^.*'s password: ?$"
    "^Yubikey for .*: ?$")
  "List of regexps matching password prompts of git and its subprocesses."
  :group 'magit
  :type '(repeat (regexp)))

(defcustom magit-process-username-prompt-regexps
  '("^Username for '.*': ?$")
  "List of regexps matching username prompts of git and its subprocesses."
  :group 'magit
  :type '(repeat (regexp)))

(defconst magit-server-window-type
  '(choice
    (const :tag "Use selected window"
           :match (lambda (widget value)
                    (not (functionp value)))
           nil)
    (function-item :tag "Display in new frame" switch-to-buffer-other-frame)
    (function-item :tag "Use pop-to-buffer" pop-to-buffer)
    (function :tag "Other function")))

(defcustom magit-server-window-for-commit 'pop-to-buffer
  "Function used to select a window for displaying commit message buffers.
It should take one argument (a buffer) and display and select it.
A common value is `pop-to-buffer'.  It can also be nil in which
case the selected window is used."
  :group 'magit
  :type magit-server-window-type)

(defcustom magit-server-window-for-rebase server-window
  "Function used to select a window for displaying interactive rebase buffers.
It should take one argument (a buffer) and display and select it.
A common value is `pop-to-buffer'.  It can also be nil in which
case the selected window is used."
  :group 'magit
  :type magit-server-window-type
  :set-after '(server-window))

(defcustom magit-completing-read-function 'magit-builtin-completing-read
  "Function to be called when requesting input from the user."
  :group 'magit
  :type '(radio (function-item magit-iswitchb-completing-read)
                (function-item magit-ido-completing-read)
                (function-item magit-builtin-completing-read)
                (function :tag "Other")))

(defcustom magit-status-buffer-switch-function 'pop-to-buffer
  "Function for `magit-status' to use for switching to the status buffer.

The function is given one argument, the status buffer."
  :group 'magit
  :type '(radio (function-item switch-to-buffer)
                (function-item pop-to-buffer)
                (function :tag "Other")))

(defcustom magit-restore-window-configuration nil
  "Whether quitting a Magit buffer restores previous window configuration.

Function `magit-display-mode-buffer' is used to display and
select Magit buffers.  Unless the buffer was already displayed in
a window of the selected frame it also stores the previous window
configuration.  If this option is non-nil that configuration will
later be restored by `magit-quit-window', provided the buffer has
not since been displayed in another frame.

This works best when only two windows are usually displayed in a
frame.  If this isn't the case setting this to t might often lead
to undesirable behaviour.  Also quitting a Magit buffer while
another Magit buffer that was created earlier is still displayed
will cause that buffer to be hidden, which might or might not be
what you want."
  :group 'magit
  :type 'boolean)

(defcustom magit-rewrite-inclusive t
  "Whether magit includes the selected base commit in a rewrite operation.

t means both the selected commit as well as any subsequent
commits will be rewritten.  This is magit's default behaviour,
equivalent to 'git rebase -i ${REV}~1'

  A'---B'---C'---D'
  ^

nil means the selected commit will be literally used as 'base',
so only subsequent commits will be rewritten.  This is consistent
with git-rebase, equivalent to 'git rebase -i ${REV}', yet more
cumbersome to use from the status buffer.

  A---B'---C'---D'
  ^"
  :group 'magit
  :type '(choice (const :tag "Always" t)
                 (const :tag "Never" nil)
                 (const :tag "Ask"   ask)))

(defcustom magit-highlight-whitespace t
  "Specify where to highlight whitespace errors.
See `magit-highlight-trailing-whitespace',
`magit-highlight-indentation'.  The symbol t means in all diffs,
`status' means only in the status buffer, and nil means nowhere."
  :group 'magit
  :type '(choice (const :tag "Always" t)
                 (const :tag "Never" nil)
                 (const :tag "In status buffer" status))
  :set 'magit-set-variable-and-refresh)

(defcustom magit-highlight-trailing-whitespace t
  "Whether to highlight whitespace at the end of a line in diffs.
Used only when `magit-highlight-whitespace' is non-nil."
  :group 'magit
  :type 'boolean
  :set 'magit-set-variable-and-refresh)

(defcustom magit-highlight-indentation nil
  "Highlight the \"wrong\" indentation style.
Used only when `magit-highlight-whitespace' is non-nil.

The value is a list of cons cells.  The car is a regular
expression, and the cdr is the value that applies to repositories
whose directory matches the regular expression.  If more than one
item matches, then the *last* item in the list applies.  So, the
default value should come first in the list.

If the value is `tabs', highlight indentation with tabs.  If the
value is an integer, highlight indentation with at least that
many spaces.  Otherwise, highlight neither."
  :group 'magit
  :type `(repeat (cons (string :tag "Directory regexp")
                       (choice (const :tag "Tabs" tabs)
                               (integer :tag "Spaces" :value ,tab-width)
                               (const :tag "Neither" nil))))
  :set 'magit-set-variable-and-refresh)

(defcustom magit-diff-options nil
  "Git options used to display diffs.
For more information about the options see man:git-diff.
This variable can be conveniently set in Magit buffers
using `magit-key-mode-popup-diff-options' (bound to \
\\<magit-mode-map>\\[magit-key-mode-popup-diff-options])."
  :group 'magit
  :type '(set :greedy t
              (const :tag
                     "--minimal              Show smallest possible diff"
                     "--minimal")
              (const :tag
                     "--patience             Use patience diff algorithm"
                     "--patience")
              (const :tag
                     "--histogram            Use histogram diff algorithm"
                     "--histogram")
              (const :tag
                     "--ignore-space-change  Ignore whitespace changes"
                     "--ignore-space-change")
              (const :tag
                     "--ignore-all-space     Ignore all whitespace"
                     "--ignore-all-space")
              (const :tag
                     "--function-context     Show surrounding functions"
                     "--function-context"))
  :set 'magit-set-default-diff-options)

(put 'magit-diff-options 'permanent-local t)

(defcustom magit-diff-refine-hunk nil
  "Show fine (word-granularity) differences within diff hunks.

There are three possible settings:

nil    never show fine differences
t      show fine differences for the selected diff hunk only
`all'  show fine differences for all displayed diff hunks"
  :group 'magit
  :type '(choice (const :tag "Never" nil)
                 (const :tag "Selected only" t)
                 (const :tag "All" all))
  :set 'magit-set-variable-and-refresh)

(defcustom magit-diff-use-overlays t
  "Whether to use overlays to highlight various diffs components.

Visualizing added and removed lines in diffs using the background
color conflicts with also using the background color to highlight
the current item.  This can be overcome by using overlays in both
cases - but this comes with a performance penalty, which might or
might not be noticable.

When the background color is used in both cases then using text
properties for changes lines is not an option because overlays
always override text properties and that would cause the changed
lines inside the selected hunk to lose their distinct look.  This
also effects diff hunk and diff file headers, but that isn't as
severe.

Multiple solutions to this problem exist:

1. Use overlays with a higher priority than the highlighting to
   set the background color of added/remove lines.  When this
   option is non-nil (the default) this is exactly what is done.

2. Highlight the current item with something other than the
   background color.  One possibility is to make the selected
   item bold, which is quiet ugly but always works.

   This used to be the default and we relied on theme authors or
   the user herself to override this using the third option below.

   Setting this option to nil causes `magit-item-hightlight's
   default to use bold for highlighting.  (It's default is set
   after the possibly customized value of this option is set.)

3. Use the foreground color to give added/removed lines a distinct
   look and continue to use the background color for highlighting
   the selected item.

Both the first and third option are visually appealing.  While
the first is the default, the third is actually the preferred
option because it not only looks okay but also doesn't come with
a performance penaltiy.

Because using overlays is less efficient than using properties
the first (and default) option is not a good fit when you often
deal with large diffs.  In that case you either have to live with
the the performance issue, use the second option, or take the
time to implement the third for the theme you are using yourself.

The faces involved in this are `magit-item-highlight',
`magit-diff-add', `magit-diff-del', `magit-diff-none',
`magit-diff-hunk-header' and `magit-diff-file-header'."
  :group 'magit
  :type 'boolean)

(defcustom magit-expand-staged-on-commit nil
  "Whether to expand staged changes when creating a commit.
When this is non-nil and the current buffer is the status buffer
expand the section containing staged changes.  If this is `full'
always expand all subsections; if it is t subsections that were
previously hidden remain hidden.

In the event that expanding very large patches takes a long time
\\<global-map>\\[keyboard-quit] can be used to abort that step.
This is especially useful when you would normally not look at the
changes, e.g. because you are committing some binary files."
  :group 'magit
  :type '(choice (const :tag "Expand all subsections" full)
                 (const :tag "Expand top section" t)
                 (const :tag "Don't expand" nil)))

;; Not an option to avoid advertising it.
(defvar magit-rigid-key-bindings nil
  "Use rigid key bindings instead of thematic key popups.
If you enable this a lot of functionality is lost.  You most
likely don't want that.  This variable only has an effect if
set before loading libary `magit'.")

;;;; Faces

(defgroup magit-faces nil
  "Customize the appearance of Magit."
  :prefix "magit-"
  :group 'faces
  :group 'magit)

;; Add to faces group because it affects `magit-item-highlight's
;; default, and because the doc-strings of many faces refer to it.
(custom-add-to-group 'magit-faces 'magit-diff-use-overlays 'custom-variable)

(custom-add-to-group 'magit-faces 'git-commit-faces 'custom-group)
(custom-add-to-group 'magit-faces 'git-rebase-faces 'custom-group)

(defface magit-header
  '((t :inherit header-line))
  "Face for generic header lines.

Many Magit faces inherit from this one by default."
  :group 'magit-faces)

(defface magit-section-title
  '((t :inherit magit-header))
  "Face for section titles."
  :group 'magit-faces)

(defface magit-branch
  '((t :inherit magit-header))
  "Face for branches."
  :group 'magit-faces)

(defface magit-tag
  '((t :inherit magit-header))
  "Face for tags."
  :group 'magit-faces)

(defface magit-diff-file-header
  '((t :inherit diff-file-header))
  "Face for diff file header lines."
  :group 'magit-faces)

(defface magit-diff-hunk-header
  '((t :inherit diff-hunk-header))
  "Face for diff hunk header lines."
  :group 'magit-faces)

(defface magit-diff-add
  '((t :inherit diff-added))
  "Face for lines in a diff that have been added.
Also see option `magit-diff-use-overlays'."
  :group 'magit-faces)

(defface magit-diff-del
  '((t :inherit diff-removed))
  "Face for lines in a diff that have been deleted.
Also see option `magit-diff-use-overlays'."
  :group 'magit-faces)

(defface magit-diff-none
  '((t :inherit diff-context))
  "Face for lines in a diff that are unchanged.
Also see option `magit-diff-use-overlays'."
  :group 'magit-faces)

(defface magit-diff-merge-current
  '((t :inherit font-lock-preprocessor-face))
  "Face for merge conflict marker 'current' line."
  :group 'magit-faces)

(defface magit-diff-merge-separator
  '((t :inherit font-lock-preprocessor-face))
  "Face for merge conflict marker seperator."
  :group 'magit-faces)

(defface magit-diff-merge-diff3-separator
  '((t :inherit font-lock-preprocessor-face))
  "Face for merge conflict marker seperator."
  :group 'magit-faces)

(defface magit-diff-merge-proposed
  '((t :inherit font-lock-preprocessor-face))
  "Face for merge conflict marker 'proposed' line."
  :group 'magit-faces)

(defface magit-log-graph
  '((((class color) (background light))
     :foreground "grey11")
    (((class color) (background dark))
     :foreground "grey80"))
  "Face for the graph element of the log output."
  :group 'magit-faces)

(defface magit-log-sha1
  '((((class color) (background light))
     :foreground "firebrick")
    (((class color) (background dark))
     :foreground "tomato"))
  "Face for the sha1 element of the log output."
  :group 'magit-faces)

(defface magit-log-author
  '((((class color) (background light))
     :foreground "firebrick")
    (((class color) (background dark))
     :foreground "tomato"))
  "Face for the author element of the log output."
  :group 'magit-faces)

(defface magit-log-author-date-cutoff
  '((t :inherit magit-log-author
       :bold t))
  "Face for the author element's cutoff mark."
  :group 'magit-faces)

(defface magit-log-date
  '((t))
  "Face for the date element of the log output."
  :group 'magit-faces)

(defface magit-log-message
  '((t))
  "Face for the message element of the log output."
  :group 'magit-faces)

(defface magit-item-highlight
  (if magit-diff-use-overlays
      '((((class color) (background light))
         :background "darkseagreen2")
        (((class color) (background dark))
         :background "darkolivegreen")
        (((class color) (min-colors 8))
         :background "blue"
         :foreground "white")
        (t :inverse-video t))
    '((t :bold t)))
  "Face for highlighting the current item.
Also see option `magit-diff-use-overlays'."
  :group 'magit-faces
  :set-after '(magit-diff-use-overlays))

(defface magit-item-mark
  '((t :inherit secondary-selection))
  "Face for highlighting marked item."
  :group 'magit-faces)

(defface magit-log-head-label-bisect-good
  '((((class color) (background light))
     :box t
     :background "light green"
     :foreground "dark olive green")
    (((class color) (background dark))
     :box t
     :background "light green"
     :foreground "dark olive green"))
  "Face for good bisect refs."
  :group 'magit-faces)

(defface magit-log-head-label-bisect-bad
  '((((class color) (background light))
     :box t
     :background "IndianRed1"
     :foreground "IndianRed4")
    (((class color) (background dark))
     :box t
     :background "IndianRed1"
     :foreground "IndianRed4"))
  "Face for bad bisect refs."
  :group 'magit-faces)

(defface magit-log-head-label-remote
  '((((class color) (background light))
     :box t
     :background "Grey85"
     :foreground "OliveDrab4")
    (((class color) (background dark))
     :box t
     :background "Grey11"
     :foreground "DarkSeaGreen2"))
  "Face for remote branch head labels shown in log buffer."
  :group 'magit-faces)

(defface magit-log-head-label-tags
  '((((class color) (background light))
     :box t
     :background "LemonChiffon1"
     :foreground "goldenrod4")
    (((class color) (background dark))
     :box t
     :background "LemonChiffon1"
     :foreground "goldenrod4"))
  "Face for tag labels shown in log buffer."
  :group 'magit-faces)

(defface magit-log-head-label-patches
  '((((class color) (background light))
     :box t
     :background "IndianRed1"
     :foreground "IndianRed4")
    (((class color) (background dark))
     :box t
     :background "IndianRed1"
     :foreground "IndianRed4"))
  "Face for Stacked Git patches."
  :group 'magit-faces)

(defface magit-whitespace-warning-face
  '((t :inherit trailing-whitespace))
  "Face for highlighting whitespace errors in Magit diffs."
  :group 'magit-faces)

(defface magit-log-head-label-local
  '((((class color) (background light))
     :box t
     :background "Grey85"
     :foreground "LightSkyBlue4")
    (((class color) (background dark))
     :box t
     :background "Grey13"
     :foreground "LightSkyBlue1"))
  "Face for local branch head labels shown in log buffer."
  :group 'magit-faces)

(defface magit-log-head-label-head
  '((((class color) (background light))
     :box t
     :background "Grey70"
     :foreground "Black")
    (((class color) (background dark))
     :box t
     :background "Grey20"
     :foreground "White"))
  "Face for working branch head labels shown in log buffer."
  :group 'magit-faces)

(defface magit-log-head-label-default
  '((((class color) (background light))
     :box t
     :background "Grey50")
    (((class color) (background dark))
     :box t
     :background "Grey50"))
  "Face for unknown ref labels shown in log buffer."
  :group 'magit-faces)

(defface magit-valid-signature
  (if (require 'epa nil t)
      '((t :inherit epa-validity-high))
    '((t :weight bold :foreground "PaleTurquoise")))
  "Face for valid gpg signatures."
  :group 'magit-faces)

(defface magit-log-reflog-label-commit
  '((((class color) (background light))
     :box t
     :background "LemonChiffon1"
     :foreground "goldenrod4")
    (((class color) (background dark))
     :box t
     :background "LemonChiffon1"
     :foreground "goldenrod4"))
  "Face for reflog subject labels shown in reflog buffer."
  :group 'magit-faces)

(defface magit-log-reflog-label-amend
  '((t :inherit magit-log-reflog-label-commit))
  "Face for reflog subject labels shown in reflog buffer."
  :group 'magit-faces)

(defface magit-log-reflog-label-merge
  '((t :inherit magit-log-reflog-label-commit))
  "Face for reflog subject labels shown in reflog buffer."
  :group 'magit-faces)

(defface magit-log-reflog-label-checkout
  '((((class color) (background light))
     :box t
     :background "Grey85"
     :foreground "LightSkyBlue4")
    (((class color) (background dark))
     :box t
     :background "Grey13"
     :foreground "LightSkyBlue1"))
  "Face for reflog subject labels shown in reflog buffer."
  :group 'magit-faces)

(defface magit-log-reflog-label-reset
  '((((class color) (background light))
     :box t
     :background "IndianRed1"
     :foreground "IndianRed4")
    (((class color) (background dark))
     :box t
     :background "IndianRed1"
     :foreground "IndianRed4"))
  "Face for reflog subject labels shown in reflog buffer."
  :group 'magit-faces)

(defface magit-log-reflog-label-rebase
  '((((class color) (background light))
     :box t
     :background "Grey85"
     :foreground "OliveDrab4")
    (((class color) (background dark))
     :box t
     :background "Grey11"
     :foreground "DarkSeaGreen2"))
  "Face for reflog subject labels shown in reflog buffer."
  :group 'magit-faces)

(defface magit-log-reflog-label-cherry-pick
'((((class color) (background light))
     :box t
     :background "light green"
     :foreground "dark olive green")
    (((class color) (background dark))
     :box t
     :background "light green"
     :foreground "dark olive green"))
  "Face for reflog subject labels shown in reflog buffer."
  :group 'magit-faces)

(defface magit-log-reflog-label-remote
  '((((class color) (background light))
     :box t
     :background "Grey50")
    (((class color) (background dark))
     :box t
     :background "Grey50"))
  "Face for reflog subject labels shown in reflog buffer."
  :group 'magit-faces)

(defface magit-log-reflog-label-other
  '((((class color) (background light))
     :box t
     :background "Grey50")
    (((class color) (background dark))
     :box t
     :background "Grey50"))
  "Face for reflog subject labels shown in reflog buffer."
  :group 'magit-faces)


;;; Keymaps

(defvar magit-mode-map
  (let ((map (make-keymap)))
    (suppress-keymap map t)
    (define-key map (kbd "n") 'magit-goto-next-section)
    (define-key map (kbd "p") 'magit-goto-previous-section)
    (define-key map (kbd "^") 'magit-goto-parent-section)
    (define-key map (kbd "M-n") 'magit-goto-next-sibling-section)
    (define-key map (kbd "M-p") 'magit-goto-previous-sibling-section)
    (define-key map (kbd "TAB") 'magit-toggle-section)
    (define-key map (kbd "<backtab>") 'magit-expand-collapse-section)
    (define-key map (kbd "1") 'magit-show-level-1)
    (define-key map (kbd "2") 'magit-show-level-2)
    (define-key map (kbd "3") 'magit-show-level-3)
    (define-key map (kbd "4") 'magit-show-level-4)
    (define-key map (kbd "M-1") 'magit-show-level-1-all)
    (define-key map (kbd "M-2") 'magit-show-level-2-all)
    (define-key map (kbd "M-3") 'magit-show-level-3-all)
    (define-key map (kbd "M-4") 'magit-show-level-4-all)
    (define-key map (kbd "M-h") 'magit-show-only-files)
    (define-key map (kbd "M-H") 'magit-show-only-files-all)
    (define-key map (kbd "M-s") 'magit-show-level-4)
    (define-key map (kbd "M-S") 'magit-show-level-4-all)
    (define-key map (kbd "g") 'magit-refresh)
    (define-key map (kbd "G") 'magit-refresh-all)
    (define-key map (kbd "?") 'magit-describe-item)
    (define-key map (kbd ":") 'magit-git-command)
    (define-key map (kbd "C-x 4 a") 'magit-add-change-log-entry-other-window)
    (define-key map (kbd "L") 'magit-add-change-log-entry)
    (define-key map (kbd "RET") 'magit-visit-item)
    (define-key map (kbd "SPC") 'magit-show-item-or-scroll-up)
    (define-key map (kbd "DEL") 'magit-show-item-or-scroll-down)
    (define-key map (kbd "C-w") 'magit-copy-item-as-kill)
    (cond (magit-rigid-key-bindings
           (define-key map (kbd "c") 'magit-commit)
           (define-key map (kbd "m") 'magit-merge)
           (define-key map (kbd "b") 'magit-checkout)
           (define-key map (kbd "M") 'magit-branch-manager)
           (define-key map (kbd "r") 'undefined)
           (define-key map (kbd "f") 'magit-fetch-current)
           (define-key map (kbd "F") 'magit-pull)
           (define-key map (kbd "!") 'magit-shell-command)
           (define-key map (kbd "P") 'magit-push)
           (define-key map (kbd "t") 'magit-tag)
           (define-key map (kbd "l") 'magit-log)
           (define-key map (kbd "o") 'magit-submodule-update)
           (define-key map (kbd "B") 'undefined)
           (define-key map (kbd "z") 'magit-stash))
          (t
           (define-key map (kbd "c") 'magit-key-mode-popup-committing)
           (define-key map (kbd "m") 'magit-key-mode-popup-merging)
           (define-key map (kbd "b") 'magit-key-mode-popup-branching)
           (define-key map (kbd "M") 'magit-key-mode-popup-remoting)
           (define-key map (kbd "r") 'magit-key-mode-popup-rewriting)
           (define-key map (kbd "f") 'magit-key-mode-popup-fetching)
           (define-key map (kbd "F") 'magit-key-mode-popup-pulling)
           (define-key map (kbd "!") 'magit-key-mode-popup-running)
           (define-key map (kbd "P") 'magit-key-mode-popup-pushing)
           (define-key map (kbd "t") 'magit-key-mode-popup-tagging)
           (define-key map (kbd "l") 'magit-key-mode-popup-logging)
           (define-key map (kbd "o") 'magit-key-mode-popup-submodule)
           (define-key map (kbd "B") 'magit-key-mode-popup-bisecting)
           (define-key map (kbd "z") 'magit-key-mode-popup-stashing)))
    (define-key map (kbd "$") 'magit-display-process)
    (define-key map (kbd "E") 'magit-interactive-rebase)
    (define-key map (kbd "R") 'magit-rebase-step)
    (define-key map (kbd "e") 'magit-ediff)
    (define-key map (kbd "w") 'magit-wazzup)
    (define-key map (kbd "y") 'magit-cherry)
    (define-key map (kbd "q") 'magit-quit-window)
    (define-key map (kbd "x") 'magit-reset-head)
    (define-key map (kbd "v") 'magit-revert-item)
    (define-key map (kbd "a") 'magit-apply-item)
    (define-key map (kbd "A") 'magit-cherry-pick-item)
    (define-key map (kbd "d") 'magit-diff-working-tree)
    (define-key map (kbd "D") 'magit-diff)
    (define-key map (kbd "-") 'magit-diff-smaller-hunks)
    (define-key map (kbd "+") 'magit-diff-larger-hunks)
    (define-key map (kbd "0") 'magit-diff-default-hunks)
    (define-key map (kbd "h") 'magit-key-mode-popup-diff-options)
    (define-key map (kbd "H") 'magit-toggle-diff-refine-hunk)
    (define-key map (kbd "M-g") 'magit-goto-diffstats)
    (define-key map (kbd "S") 'magit-stage-all)
    (define-key map (kbd "U") 'magit-unstage-all)
    (define-key map (kbd "X") 'magit-reset-working-tree)
    (define-key map (kbd "C-c C-c") 'magit-key-mode-popup-dispatch)
    (define-key map (kbd "C-c C-e") 'magit-key-mode-popup-dispatch)
    map)
  "Parent keymap for all keymaps of modes derived from `magit-mode'.")

(defvar magit-commit-mode-map
  (let ((map (make-sparse-keymap)))
    (set-keymap-parent map magit-mode-map)
    (define-key map (kbd "C-c C-b") 'magit-show-commit-backward)
    (define-key map (kbd "C-c C-f") 'magit-show-commit-forward)
    map)
  "Keymap for `magit-commit-mode'.")

(defvar magit-status-mode-map
  (let ((map (make-sparse-keymap)))
    (set-keymap-parent map magit-mode-map)
    (define-key map (kbd "s") 'magit-stage-item)
    (define-key map (kbd "u") 'magit-unstage-item)
    (define-key map (kbd "i") 'magit-ignore-item)
    (define-key map (kbd "I") 'magit-ignore-item-locally)
    (define-key map (kbd "j") 'magit-section-jump-map)
    (define-key map (kbd ".") 'magit-mark-item)
    (define-key map (kbd "=") 'magit-diff-with-mark)
    (define-key map (kbd "k") 'magit-discard-item)
    (define-key map (kbd "C") 'magit-commit-add-log)
    map)
  "Keymap for `magit-status-mode'.")

(eval-after-load 'dired-x
  '(define-key magit-status-mode-map [remap dired-jump] 'magit-dired-jump))

(defvar magit-log-mode-map
  (let ((map (make-sparse-keymap)))
    (set-keymap-parent map magit-mode-map)
    (define-key map (kbd ".") 'magit-mark-item)
    (define-key map (kbd "=") 'magit-diff-with-mark)
    (define-key map (kbd "e") 'magit-log-show-more-entries)
    map)
  "Keymap for `magit-log-mode'.")

(defvar magit-reflog-mode-map
  (let ((map (make-sparse-keymap)))
    (set-keymap-parent map magit-log-mode-map)
    map)
  "Keymap for `magit-reflog-mode'.")

(defvar magit-diff-mode-map
  (let ((map (make-sparse-keymap)))
    (set-keymap-parent map magit-mode-map)
    map)
  "Keymap for `magit-diff-mode'.")

(defvar magit-wazzup-mode-map
  (let ((map (make-sparse-keymap)))
    (set-keymap-parent map magit-mode-map)
    (define-key map (kbd ".") 'magit-mark-item)
    (define-key map (kbd "=") 'magit-diff-with-mark)
    (define-key map (kbd "i") 'magit-ignore-item)
    map)
  "Keymap for `magit-wazzup-mode'.")

(defvar magit-branch-manager-mode-map
  (let ((map (make-sparse-keymap)))
    (set-keymap-parent map magit-mode-map)
    (define-key map (kbd "c") 'magit-create-branch)
    (define-key map (kbd "a") 'magit-add-remote)
    (define-key map (kbd "r") 'magit-rename-item)
    (define-key map (kbd "k") 'magit-discard-item)
    (define-key map (kbd "T") 'magit-change-what-branch-tracks)
    map)
  "Keymap for `magit-branch-manager-mode'.")

(defvar magit-diffstat-keymap
  (let ((map (make-sparse-keymap)))
    (set-keymap-parent map magit-mode-map)
    (define-key map (kbd "e") 'magit-diffstat-ediff)
    map)
  "Keymap for diffstats in `magit-commit-mode' and `magit-diff-mode'.")

(defvar magit-section-jump-map
  (let ((map (make-sparse-keymap)))
    (define-key map (kbd "z") 'magit-jump-to-stashes)
    (define-key map (kbd "n") 'magit-jump-to-untracked)
    (define-key map (kbd "u") 'magit-jump-to-unstaged)
    (define-key map (kbd "s") 'magit-jump-to-staged)
    (define-key map (kbd "f") 'magit-jump-to-unpulled)
    (define-key map (kbd "p") 'magit-jump-to-unpushed)
    (define-key map (kbd "r") 'magit-jump-to-pending)
    map)
  "Submap for jumping to sections in `magit-status-mode'.")
(fset 'magit-section-jump-map magit-section-jump-map)

(easy-menu-define magit-mode-menu magit-mode-map
  "Magit menu"
  '("Magit"
    ["Refresh" magit-refresh t]
    ["Refresh all" magit-refresh-all t]
    "---"
    ["Stage" magit-stage-item t]
    ["Stage all" magit-stage-all t]
    ["Unstage" magit-unstage-item t]
    ["Unstage all" magit-unstage-all t]
    ["Commit" magit-key-mode-popup-committing t]
    ["Add log entry" magit-commit-add-log t]
    ["Tag" magit-tag t]
    "---"
    ["Diff working tree" magit-diff-working-tree t]
    ["Diff" magit-diff t]
    ("Log"
     ["Short Log" magit-log t]
     ["Long Log" magit-log-long t]
     ["Reflog" magit-reflog t]
     ["Extended..." magit-key-mode-popup-logging t])
    "---"
    ["Cherry pick" magit-cherry-pick-item t]
    ["Apply" magit-apply-item t]
    ["Revert" magit-revert-item t]
    "---"
    ["Ignore" magit-ignore-item t]
    ["Ignore locally" magit-ignore-item-locally t]
    ["Discard" magit-discard-item t]
    ["Reset head" magit-reset-head t]
    ["Reset working tree" magit-reset-working-tree t]
    ["Stash" magit-stash t]
    ["Snapshot" magit-stash-snapshot t]
    "---"
    ["Branch..." magit-checkout t]
    ["Merge" magit-merge t]
    ["Interactive resolve" magit-interactive-resolve-item t]
    ["Rebase" magit-rebase-step t]
    ("Rewrite"
     ["Start" magit-rewrite-start t]
     ["Stop" magit-rewrite-stop t]
     ["Finish" magit-rewrite-finish t]
     ["Abort" magit-rewrite-abort t]
     ["Set used" magit-rewrite-set-used t]
     ["Set unused" magit-rewrite-set-unused t])
    "---"
    ["Push" magit-push t]
    ["Pull" magit-pull t]
    ["Remote update" magit-remote-update t]
    ("Submodule"
     ["Submodule update" magit-submodule-update t]
     ["Submodule update and init" magit-submodule-update-init t]
     ["Submodule init" magit-submodule-init t]
     ["Submodule sync" magit-submodule-sync t])
    "---"
    ("Extensions")
    "---"
    ["Display Git output" magit-display-process t]
    ["Quit Magit" magit-quit-window t]))

;;; Various Utilities (1)
;;;; Minibuffer Input

(defun magit-iswitchb-completing-read
  (prompt choices &optional predicate require-match initial-input hist def)
  "iswitchb-based completing-read almost-replacement."
  (require 'iswitchb)
  (let ((iswitchb-make-buflist-hook
         (lambda ()
           (setq iswitchb-temp-buflist (if (consp (car choices))
                                           (mapcar #'car choices)
                                         choices)))))
    (iswitchb-read-buffer prompt (or initial-input def) require-match)))

(defun magit-ido-completing-read
  (prompt choices &optional predicate require-match initial-input hist def)
  "ido-based completing-read almost-replacement."
  (require 'ido)
  (let ((reply (ido-completing-read
                prompt
                (if (consp (car choices))
                    (mapcar #'car choices)
                  choices)
                predicate require-match initial-input hist def)))
    (or (and (consp (car choices))
             (cdr (assoc reply choices)))
        reply)))

(defun magit-builtin-completing-read
  (prompt choices &optional predicate require-match initial-input hist def)
  "Magit wrapper for standard `completing-read' function."
  (let ((reply (completing-read
                (if (and def (> (length prompt) 2)
                         (string-equal ": " (substring prompt -2)))
                    (format "%s (default %s): " (substring prompt 0 -2) def)
                  prompt)
                choices predicate require-match initial-input hist def)))
    (if (string= reply "")
        (if require-match
            (error "Nothing selected")
          nil)
      reply)))

(defun magit-completing-read
  (prompt collection &optional predicate require-match initial-input hist def)
  "Call function in `magit-completing-read-function' to read user input.

Read `completing-read' documentation for the meaning of the argument."
  (funcall magit-completing-read-function
           prompt collection predicate
           require-match initial-input hist def))

;;;; String and File Utilities

(defun magit-file-line (file)
  "Return the first line of FILE as a string."
  (when (file-regular-p file)
    (with-temp-buffer
      (insert-file-contents file)
      (buffer-substring-no-properties (point-min)
                                      (line-end-position)))))

(defun magit-file-lines (file &optional keep-empty-lines)
  "Return a list of strings containing one element per line in FILE.
Unless optional argument KEEP-EMPTY-LINES is t, trim all empty lines."
  (when (file-regular-p file)
    (with-temp-buffer
      (insert-file-contents file)
      (split-string (buffer-string) "\n" (not keep-empty-lines)))))

(defvar-local magit-file-name ()
  "Name of file the buffer shows a different version of.")

(defun magit-buffer-file-name (&optional relative)
  (let* ((topdir (magit-get-top-dir))
         (filename (or buffer-file-name
                       (when (buffer-base-buffer)
                         (with-current-buffer (buffer-base-buffer)
                           buffer-file-name))
                       (when magit-file-name
                         (expand-file-name magit-file-name topdir)))))
    (when filename
      (if relative
          (file-relative-name filename topdir)
        filename))))

;;;; Emacsclient Support

(defmacro magit-with-emacsclient (server-window &rest body)
  "Arrange for Git to use Emacsclient as \"the git editor\".

Git processes that use \"the editor\" have to be asynchronous.
The use of this macro ensures that such processes inside BODY use
Emacsclient as \"the editor\" by setting the environment variable
$GIT_EDITOR accordingly around calls to Git and starting the
server if necessary."
  (declare (indent 1))
  `(let* ((process-environment process-environment)
          (magit-process-popup-time -1))
     ;; Make sure the client is usable.
     (magit-assert-emacsclient "use `magit-with-emacsclient'")
     ;; Make sure the server is running.
     (unless server-process
       (if (server-running-p "server")
           (unless (eq system-type 'windows-nt)
             (setq server-name (format "server%s" (emacs-pid)))
             (server-start))
         (server-start)))
     ;; Tell Git to use the client.
     (setenv "GIT_EDITOR"
             (concat magit-emacsclient-executable
                     ;; Tell Emacsclient to use this server,
                     ;; if necessary and possible.
                     (unless (or (equal server-name "server")
                                 (eq system-type 'windows-nt)
                                 server-use-tcp)
                       (concat " --socket-name="
                               (expand-file-name server-name
                                                 server-socket-dir)))))
     (when server-use-tcp
       (setenv "EMACS_SERVER_FILE"
               (expand-file-name server-name server-auth-dir)))
     ;; As last resort fallback to a new Emacs instance.
     (setenv "ALTERNATE_EDITOR"
             (expand-file-name invocation-name invocation-directory))
     ;; Git has to be called asynchronously in BODY or we create a
     ;; dead lock.  By the time Emacsclient is called the dynamic
     ;; binding is no longer in effect and our primitives don't
     ;; support callbacks.  Temporarily set the default value and
     ;; restore the old value using a timer.
     (let ((window ,server-window))
       (unless (equal window server-window)
         (run-at-time "1 sec" nil
                      (apply-partially (lambda (value)
                                         (setq server-window value))
                                       server-window))
         (setq-default server-window window)))
     ,@body))

(defun magit-use-emacsclient-p ()
  (and magit-emacsclient-executable
       (not (and (fboundp 'tramp-tramp-file-p)
                 (tramp-tramp-file-p default-directory)))))

(defun magit-assert-emacsclient (action)
  (unless magit-emacsclient-executable
    (error "Cannot %s when `magit-emacsclient-executable' is nil" action))
  (when (and (fboundp 'tramp-tramp-file-p)
             (tramp-tramp-file-p default-directory))
    (error "Cannot %s when accessing repository using tramp" action)))

;;; Git Utilities
;;;; Git Output

(defvar magit-git-standard-options '("--no-pager")
  "Standard options when running Git.")

(defun magit-git-string (&rest args)
  "Execute Git with ARGS, returning the first line of its output.
If there is no output return nil.  If the output begins with a
newline return an empty string."
  (with-temp-buffer
    (apply 'process-file magit-git-executable nil (list t nil) nil
           (append magit-git-standard-options args))
    (unless (= (point-min) (point-max))
      (goto-char (point-min))
      (buffer-substring-no-properties
       (line-beginning-position)
       (line-end-position)))))

(defun magit-git-lines (&rest args)
  "Execute Git with ARGS, returning its output as a list of lines.
Empty lines anywhere in the output are omitted."
  (with-temp-buffer
    (apply 'process-file magit-git-executable nil (list t nil) nil
           (append magit-git-standard-options args))
    (split-string (buffer-string) "\n" 'omit-nulls)))

(defun magit-git-insert (&rest args)
  "Execute Git with ARGS, inserting its output at point."
  (apply 'magit-cmd-insert magit-git-executable
         (append magit-git-standard-options args)))

(defun magit-cmd-insert (&rest args)
  (insert (with-output-to-string
            (with-current-buffer standard-output
              (apply #'process-file
                     (car args) nil
                     (list t nil) nil
                     (cdr args))))))

(defun magit-git-exit-code (&rest args)
  "Execute Git with ARGS, returning its exit code."
  (apply #'process-file magit-git-executable nil nil nil
         (append magit-git-standard-options args)))

(defun magit-git-success (&rest args)
  "Execute Git with ARGS, returning t if its exit code is 0."
  (= (apply 'magit-git-exit-code args) 0))

(defun magit-decode-git-path (path)
  (if (eq (aref path 0) ?\")
      (string-as-multibyte (read path))
    path))

;;;; Git Config

(defun magit-get (&rest keys)
  "Return the value of Git config entry specified by KEYS."
  (magit-git-string "config" (mapconcat 'identity keys ".")))

(defun magit-get-all (&rest keys)
  "Return all values of the Git config entry specified by KEYS."
  (magit-git-lines "config" "--get-all" (mapconcat 'identity keys ".")))

(defun magit-get-boolean (&rest keys)
  "Return the boolean value of Git config entry specified by KEYS."
  (equal (magit-git-string "config" "--bool" (mapconcat 'identity keys "."))
         "true"))

(defun magit-set (val &rest keys)
  "Set Git config settings specified by KEYS to VAL."
  (if val
      (magit-git-string "config" (mapconcat 'identity keys ".") val)
    (magit-git-string "config" "--unset" (mapconcat 'identity keys "."))))

;;;; Git Low-Level

(defun magit-git-repo-p (dir)
  (file-exists-p (expand-file-name ".git" dir)))

(defun magit-git-dir (&optional path)
  "Return absolute path to the GIT_DIR for the current repository.
If optional PATH is non-nil it has to be a path relative to the
GIT_DIR and its absolute path is returned"
  (let ((gitdir (file-name-as-directory
                 (expand-file-name
                  (magit-git-string "rev-parse" "--git-dir")))))
    (if path
        (expand-file-name (convert-standard-filename path) gitdir)
      gitdir)))

(defun magit-no-commit-p ()
  "Return non-nil if there is no commit in the current git repository."
  (not (magit-git-string "rev-list" "-1" "HEAD")))

(defun magit-get-top-dir (&optional cwd)
  (setq cwd (expand-file-name (file-truename (or cwd default-directory))))
  (when (file-directory-p cwd)
    (let* ((default-directory (file-name-as-directory cwd))
           (cdup (magit-git-string "rev-parse" "--show-cdup")))
      (when cdup
        (file-name-as-directory (expand-file-name cdup cwd))))))

(defun magit-file-relative-name (filename)
  "Return the path of FILENAME relative to its git repository.

If FILENAME is absolute, return a path relative to the git
repository containing it. Otherwise, return a path relative to
the current git repository."
  (let ((topdir (expand-file-name
                 (magit-get-top-dir (file-name-directory filename))))
        (file (file-truename filename)))
    (when (and (not (string= topdir ""))
               ;; FILE must start with the git repository path
               (zerop (string-match-p (concat "\\`" topdir) file)))
      (substring file (length topdir)))))

(defun magit-get-ref (ref)
  (magit-git-string "symbolic-ref" "-q" ref))

(defun magit-get-current-branch ()
  (let ((head (magit-get-ref "HEAD")))
    (when (and head (string-match "^refs/heads/" head))
      (substring head 11))))

(defun magit-get-tracked-branch (&optional branch qualified pretty)
  "Return the name of the tracking branch the local branch name BRANCH.

If optional QUALIFIED is non-nil return the full branch path,
otherwise try to shorten it to a name (which may fail).  If
optional PRETTY is non-nil additionally format the branch name
according to option `magit-remote-ref-format'."
  (unless branch
    (setq branch (magit-get-current-branch)))
  (when branch
    (let ((remote (magit-get "branch" branch "remote"))
          (merge  (magit-get "branch" branch "merge")))
      (when (and (not merge)
                 (not (equal remote ".")))
        (setq merge branch))
      (when (and remote merge)
        (if (string= remote ".")
            (cond (qualified merge)
                  ((string-match "^refs/heads/" merge)
                   (substring merge 11))
                  ((string-match "^refs/" merge)
                   merge))
          (let* ((fetch (mapcar (lambda (f) (split-string f "[+:]" t))
                                (magit-get-all "remote" remote "fetch")))
                 (match (cadr (assoc merge fetch))))
            (unless match
              (let* ((prefix (nreverse (split-string merge "/")))
                     (unique (list (car prefix))))
                (setq prefix (cdr prefix))
                (setq fetch
                      (cl-mapcan
                       (lambda (f)
                         (cl-destructuring-bind (from to) f
                           (setq from (nreverse (split-string from "/")))
                           (when (equal (car from) "*")
                             (list (list (cdr from) to)))))
                       fetch))
                (while (and prefix (not match))
                  (if (setq match (cadr (assoc prefix fetch)))
                      (setq match (concat (substring match 0 -1)
                                          (mapconcat 'identity unique "/")))
                    (push (car prefix) unique)
                    (setq prefix (cdr prefix))))))
            (cond ((not match) nil)
                  (qualified match)
                  ((string-match "^refs/remotes/" match)
                   (if pretty
                       (magit-format-ref match)
                     (substring match 13)))
                  (t match))))))))

(defun magit-get-previous-branch ()
  "Return the refname of the previously checked out branch.
Return nil if the previously checked out branch no longer exists."
  (magit-name-rev (magit-git-string "rev-parse" "--verify" "@{-1}")))

(defun magit-get-current-tag (&optional with-distance-p)
  "Return the closest tag reachable from \"HEAD\".

If optional WITH-DISTANCE-P is non-nil then return (TAG COMMITS
DIRTY) where COMMITS is the number of commits in \"HEAD\" but not
in TAG and DIRTY is t if there are uncommitted changes, nil
otherwise."
  (let ((tag (magit-git-string "describe" "--long" "--tags" "--dirty")))
    (save-match-data
      (when tag
        (string-match
         "\\(.+\\)-\\(?:0[0-9]*\\|\\([0-9]+\\)\\)-g[0-9a-z]+\\(-dirty\\)?$" tag)
        (if with-distance-p
            (list (match-string 1 tag)
                  (string-to-number (or (match-string 2 tag) "0"))
                  (and (match-string 3 tag) t))
          (match-string 1 tag))))))

(defun magit-get-next-tag (&optional with-distance-p)
  "Return the closest tag from which \"HEAD\" is reachable.

If no such tag can be found or if the distance is 0 (in which
case it is the current tag, not the next) return nil instead.

If optional WITH-DISTANCE-P is non-nil then return (TAG COMMITS)
where COMMITS is the number of commits in TAG but not in \"HEAD\"."
  (let ((rev (magit-git-string "describe" "--contains" "HEAD")))
    (save-match-data
      (when (and rev (string-match "^[^^~]+" rev))
        (let ((tag (match-string 0 rev)))
          (unless (equal tag (magit-get-current-tag))
            (if with-distance-p
                (list tag (car (magit-rev-diff-count tag "HEAD")))
              tag)))))))

(defun magit-get-remote (branch)
  "Return the name of the remote for BRANCH.
If branch is nil or it has no remote, but a remote named
\"origin\" exists, return that.  Otherwise, return nil."
  (let ((remote (or (and branch (magit-get "branch" branch "remote"))
                    (and (magit-get "remote" "origin" "url") "origin"))))
    (unless (string= remote "")
      remote)))

(defun magit-get-current-remote ()
  "Return the name of the remote for the current branch.
If there is no current branch, or no remote for that branch,
but a remote named \"origin\" is configured, return that.
Otherwise, return nil."
  (magit-get-remote (magit-get-current-branch)))

(defun magit-ref-exists-p (ref)
  (magit-git-success "show-ref" "--verify" ref))

(defun magit-rev-parse (ref)
  "Return the SHA hash for REF."
  (magit-git-string "rev-parse" ref))

(defun magit-ref-ambiguous-p (ref)
  "Return whether or not REF is ambiguous."
  (not (magit-git-success "rev-parse" "--abbrev-ref" ref)))

(defun magit-rev-diff-count (a b)
  "Return the commits in A but not B and vice versa.
Return a list of two integers: (A>B B>A)."
  (mapcar 'string-to-number
          (split-string (magit-git-string "rev-list"
                                          "--count" "--left-right"
                                          (concat a "..." b))
                        "\t")))

(defun magit-name-rev (rev &optional no-trim)
  "Return a human-readable name for REV.
Unlike `git name-rev', this will remove \"tags/\" and \"remotes/\"
prefixes if that can be done unambiguously (unless optional arg
NO-TRIM is non-nil).  In addition, it will filter out revs
involving HEAD."
  (when rev
    (let ((name (magit-git-string "name-rev" "--no-undefined" "--name-only" rev)))
      ;; There doesn't seem to be a way of filtering HEAD out from name-rev,
      ;; so we have to do it manually.
      ;; HEAD-based names are too transient to allow.
      (when (and (stringp name)
                 (string-match "^\\(.*\\<HEAD\\)\\([~^].*\\|$\\)" name))
        (let ((head-ref (match-string 1 name))
              (modifier (match-string 2 name)))
          ;; Sometimes when name-rev gives a HEAD-based name,
          ;; rev-parse will give an actual branch or remote name.
          (setq name (concat (magit-git-string "rev-parse" "--abbrev-ref" head-ref)
                             modifier))
          ;; If rev-parse doesn't give us what we want, just use the SHA.
          (when (or (null name) (string-match-p "\\<HEAD\\>" name))
            (setq name (magit-rev-parse rev)))))
      (setq rev (or name rev))
      (when (string-match "^\\(?:tags\\|remotes\\)/\\(.*\\)" rev)
        (let ((plain-name (match-string 1 rev)))
          (unless (or no-trim (magit-ref-ambiguous-p plain-name))
            (setq rev plain-name))))
      rev)))

(defun magit-file-uptodate-p (file)
  (magit-git-success "diff" "--quiet" "--" file))

(defun magit-anything-staged-p ()
  (not (magit-git-success "diff" "--quiet" "--cached")))

(defun magit-everything-clean-p ()
  (and (not (magit-anything-staged-p))
       (magit-git-success "diff" "--quiet")))

(defun magit-commit-parents (commit)
  (cdr (split-string (magit-git-string "rev-list" "-1" "--parents" commit))))

(defun magit-assert-one-parent (commit command)
  (when (> (length (magit-commit-parents commit)) 1)
    (error (format "Cannot %s a merge commit" command))))

(defun magit-format-commit (commit format)
  (magit-git-string "log" "-1"
                    (magit-diff-abbrev-arg)
                    (concat "--pretty=format:" format)
                    commit))

;;;; Git Macros

(defmacro magit-with-refresh (&rest body)
  (declare (indent 0))
  `(magit-refresh-wrapper (lambda () ,@body)))

;;; Revisions and Ranges
;;__ FIXME The parens indicate preliminary subsections.
;;;; (insane "rev" reading)

(defvar-local magit-current-range nil
  "The range described by the current buffer.
This is only non-nil in diff and log buffers.

This has three possible (non-nil) forms.  If it's a string REF or
a singleton list (REF), then the range is from REF to the current
working directory state (or HEAD in a log buffer).  If it's a
pair (START . END), then the range is START..END.")

(defun magit-list-interesting-refs (&optional uninteresting)
  "Return interesting references as given by `git show-ref'.
Removes references matching UNINTERESTING from the results.
UNINTERESTING can be either a function taking a single
argument or a list of strings used as regexps."
  (cl-loop for ref-line in (magit-git-lines "show-ref")
           for ref-name =  (cadr (split-string ref-line " "))
           with ref-fmt
           unless (or (if (functionp uninteresting)
                          (funcall uninteresting ref-name)
                        (cl-loop for i in uninteresting
                                 thereis (string-match i ref-name)))
                      (not (setq ref-fmt (magit-format-ref ref-name))))
           collect (cons ref-fmt
                         (replace-regexp-in-string
                          "^refs/heads/" "" ref-name))))

(defun magit-format-ref (ref)
  "Convert fully-specified ref REF into its displayable form
according to `magit-remote-ref-format'"
  (cond ((null ref)
         nil)
        ((string-match "refs/heads/\\(.*\\)" ref)
         (match-string 1 ref))
        ((string-match "refs/tags/\\(.*\\)" ref)
         (format (if (eq magit-remote-ref-format 'branch-then-remote)
                     "%s (tag)"
                   "%s")
                 (match-string 1 ref)))
        ((string-match "refs/remotes/\\([^/]+\\)/\\(.+\\)" ref)
         (if (eq magit-remote-ref-format 'branch-then-remote)
             (format "%s (%s)"
                     (match-string 2 ref)
                     (match-string 1 ref))
           (substring ref 13)))))

(defvar magit-uninteresting-refs
  '("refs/remotes/\\([^/]+\\)/HEAD$" "refs/stash"))

(defvar magit-read-file-hist nil)

(defun magit-read-file-from-rev (revision &optional default)
  (unless revision
    (setq revision "HEAD"))
  (magit-completing-read (format "Retrieve file from %s: " revision)
                         (magit-git-lines "ls-tree" "-r" "--name-only" revision)
                         nil 'require-match
                         nil 'magit-read-file-hist
                         (or default (magit-buffer-file-name t))))

(defvar magit-read-rev-history nil
  "The history of inputs to `magit-read-rev' and `magit-read-tag'.")

(defun magit-read-rev (prompt &optional default uninteresting noselection)
  (let* ((interesting-refs (magit-list-interesting-refs
                            (or uninteresting magit-uninteresting-refs)))
         (reply (magit-completing-read (concat prompt ": ")
                                       interesting-refs nil nil nil
                                       'magit-read-rev-history default))
         (rev (or (cdr (assoc reply interesting-refs)) reply)))
    (unless (or rev noselection)
      (error "No rev selected"))
    rev))

(defun magit-read-rev-with-default (prompt &optional no-trim uninteresting)
  "Ask user for revision like `magit-read-rev' but default is set
appropriately depending on context.  If NO-TRIM is non-nil, strip
off prefixes such as \"refs/remotes/\" (see `magit-name-rev').
PROMPT and UNINTERESTING are passed to `magit-read-rev'."
  (magit-read-rev prompt (magit-default-rev no-trim) uninteresting))

(defun magit-read-rev-range (op &optional def-beg def-end)
  (let ((beg (magit-read-rev (format "%s range or start" op) def-beg)))
    (save-match-data
      (if (string-match "^\\(.+\\)\\.\\.\\(.+\\)$" beg)
          (cons (match-string 1 beg) (match-string 2 beg))
        (cons beg (magit-read-rev (format "%s end" op) def-end nil t))))))

;;;; (worrisome to-git converters)

(defvar magit-marked-commit) ; tempory kludge

(defun magit-rev-to-git (rev)
  (cond ((not rev)
         (error "No revision specified"))
        ((string= rev ".")
         magit-marked-commit)
        (t
         rev)))

(defun magit-rev-range-to-git (range)
  (cond ((not range)
         (error "No revision range specified"))
        ((stringp range)
         range)
        ((cdr range)
         (format "%s..%s"
                 (magit-rev-to-git (car range))
                 (magit-rev-to-git (cdr range))))
        (t
         (magit-rev-to-git (car range)))))

(defun magit-rev-describe (rev)
  (cond ((not rev)
         (error "No revision specified"))
        ((string= rev ".")
         "mark")
        (t
         (magit-name-rev rev))))

(defun magit-rev-range-describe (range things)
  (cond ((not range)
         (error "No revision range specified"))
        ((stringp range)
         (format "%s in %s" things range))
        ((cdr range)
         (format "%s from %s to %s" things
                 (magit-rev-describe (car range))
                 (if (eq (cdr range) 'working)
                     "working directory"
                   (magit-rev-describe (cdr range)))))
        (t
         (format "%s at %s" things (magit-rev-describe (car range))))))

;;;; (default and at-point stuff)

(defun magit-default-rev (&optional no-trim)
  (or (magit-name-rev (magit-commit-at-point) no-trim)
      (let ((branch (magit-guess-branch)))
        (when branch
          (if (and (not no-trim)
                   (string-match "^refs/\\(.*\\)" branch))
              (match-string 1 branch)
            branch)))))

(defun magit-commit-at-point ()
  (let ((section (magit-current-section)))
    (if (and section (eq (magit-section-type section) 'commit))
        (magit-section-info section)
      (get-text-property (point) 'revision))))

;;;; (more reading)

(defun magit-read-remote (prompt &optional def require-match)
  "Read the name of a remote.
PROMPT is used as the prompt, and defaults to \"Remote\".
DEF is the default value.  If optional REQUIRE-MATCH is non-nil then
the user is not allowed to exit unless the input is or completes to
an existing remote."
  (magit-completing-read (concat prompt ": ")
                         (magit-git-lines "remote")
                         nil require-match nil nil
                         (or def (magit-guess-remote))))

(defun magit-read-remote-branch (remote &optional prompt default)
  (let* ((prompt (or prompt (format "Remote branch (in %s)" remote)))
         (branches (cl-mapcan
                    (lambda (b)
                      (and (not (string-match " -> " b))
                           (string-match (format "^ *%s/\\(.*\\)$"
                                                 (regexp-quote remote)) b)
                           (list (match-string 1 b))))
                    (magit-git-lines "branch" "-r")))
         (reply (magit-completing-read (concat prompt ": ") branches
                                       nil nil nil nil default)))
    (unless (string= reply "")
      reply)))

;;;; Reference Labels

;; TODO loose the "log" substring and use this
;; where ever it could and should be used.

(defvar magit-refs-namespaces
  '(("HEAD" . magit-log-head-label-head)
    ("tags" . magit-log-head-label-tags)
    ("remotes" magit-log-get-remotes-color)
    ("heads" . magit-log-head-label-local)
    ("patches" magit-log-get-patches-color)
    ("bisect" magit-log-get-bisect-state-color)))

(defun magit-ref-get-label-color (r)
  (if (cl-loop for re in magit-uninteresting-refs
               thereis (string-match re r))
      (list nil nil)
    (let* ((ref-re "\\(?:refs/\\([^/]+\\)/\\)?\\(.+\\)")
           (match-style (when (string-match ref-re r)
                          (string= r (match-string 2 r))))
           (label (match-string 2 r))
           (colorizer (cdr (assoc (if match-style
                                      label
                                    (match-string 1 r))
                                  magit-refs-namespaces))))
      (cond ((null colorizer)
             (list label 'magit-log-head-label-default))
            ((symbolp colorizer)
             (list label colorizer))
            ((listp colorizer)
             (funcall (car colorizer) label))))))

(defvar magit-log-remotes-color-hook nil)

(defun magit-log-get-remotes-color (suffix)
  (or (run-hook-with-args-until-success
       'magit-log-remotes-color-hook suffix)
      (list suffix 'magit-log-head-label-remote)))

(defun magit-log-get-patches-color (suffix)
  (list (and (string-match ".+/\\(.+\\)" suffix)
             (match-string 1 suffix))
        'magit-log-head-label-patches))

(defun magit-log-get-bisect-state-color (suffix)
  (list suffix
        (if (string= suffix "bad")
            'magit-log-head-label-bisect-bad
          'magit-log-head-label-bisect-good)))


;;; Sections
;;;; Section Struct

;; A buffer in magit-mode is organized into hierarchical sections.
;; These sections are used for navigation and for hiding parts of the
;; buffer.
;;
;; Most sections also represent the objects that Magit works with,
;; such as files, diffs, hunks, commits, etc.  The 'type' of a section
;; identifies what kind of object it represents (if any), and the
;; parent and grand-parent, etc provide the context.

(cl-defstruct magit-section
  parent title beginning end children hidden type info
  needs-refresh-on-show)

(defun magit-section-content-beginning (section)
  (save-excursion
    (goto-char (magit-section-beginning section))
    (forward-line)
    (point)))

(defun magit-diff-item-kind (diff)
  (car (magit-section-info diff)))

(defun magit-diff-item-file (diff)
  (cadr (magit-section-info diff)))

(defun magit-diff-item-file2 (diff)
  (car (cddr (magit-section-info diff))))

(defun magit-diff-item-range (diff)
  (nth 3 (magit-section-info diff)))

(defun magit-diffstat-item-kind (diffstat)
  (car (magit-section-info diffstat)))

(defun magit-diffstat-item-file (diffstat)
  (let ((file (cadr (magit-section-info diffstat))))
    ;; Git diffstat may shorten long pathname with the prefix "..."
    ;; (e.g. ".../long/sub/dir/file" or "...longfilename")
    (save-match-data
      (unless (string-match "\\`\\.\\.\\." file)
        file))))

;;;; Section Variables

(defvar-local magit-top-section nil
  "The top section of the current buffer.")
(put 'magit-top-section 'permanent-local t)

(defvar magit-old-top-section nil)

(defvar magit-section-hidden-default nil)

(defvar magit-show-diffstat t
  "If non-nil, diff and commit log will display diffstat.")

(defvar-local magit-diffstat-cached-sections nil)
(put 'magit-diffstat-cached-sections 'permanent-local t)

;;;; Section Creation

(defmacro magit-define-inserter (sym arglist &rest body)
  (declare (indent defun))
  (let ((fun (intern (format "magit-insert-%s" sym)))
        (before (intern (format "magit-before-insert-%s-hook" sym)))
        (after (intern (format "magit-after-insert-%s-hook" sym)))
        (doc (format "Insert items for `%s'." sym)))
    `(progn
       (defvar ,before nil)
       (defvar ,after nil)
       (defun ,fun ,arglist
         ,doc
         (run-hooks ',before)
         ,@body
         (run-hooks ',after))
       (put ',before 'definition-name ',sym)
       (put ',after 'definition-name ',sym)
       (put ',fun 'definition-name ',sym))))

(defun magit-new-section (title type)
  "Create a new section with title TITLE and type TYPE in current buffer.

If `magit-top-section' buffer local value is nil, the new section
will be the new top-section; otherwise the new-section will be a
child of the current top-section.

If TYPE is nil, the section won't be highlighted."
  (let* ((s (make-magit-section :parent magit-top-section
                                :title title
                                :type type
                                :hidden magit-section-hidden-default))
         (old (and magit-old-top-section
                   (magit-find-section (magit-section-path s)
                                       magit-old-top-section))))
    (if magit-top-section
        (push s (magit-section-children magit-top-section))
      (setq magit-top-section s))
    (when old
      (setf (magit-section-hidden s) (magit-section-hidden old)))
    s))

(defun magit-cancel-section (section)
  "Delete the section SECTION."
  (delete-region (magit-section-beginning section)
                 (magit-section-end section))
  (let ((parent (magit-section-parent section)))
    (if parent
        (setf (magit-section-children parent)
              (delq section (magit-section-children parent)))
      (setq magit-top-section nil))))

(defmacro magit-with-section (title type &rest body)
  "Create a new section of title TITLE and type TYPE and evaluate BODY there.

Sections created inside BODY will become children of the new
section. BODY must leave point at the end of the created section.

If TYPE is nil, the section won't be highlighted."
  (declare (indent 2) (debug (form form body)))
  (let ((s (make-symbol "*section*")))
    `(let* ((,s (magit-new-section ,title ,type))
            (magit-top-section ,s))
       (setf (magit-section-beginning ,s) (point))
       ,@body
       (setf (magit-section-end ,s) (point))
       (setf (magit-section-children ,s)
             (nreverse (magit-section-children ,s)))
       ,s)))

(defun magit-insert-section
  (section-title-and-type buffer-title washer program &rest args)
  "Run PROGRAM with ARGS and put the output into a new section.
Like `magit-git-section' (which see) but run PROGRAM instead of Git."
  (let* ((body-beg nil)
         (section-title (if (consp section-title-and-type)
                            (car section-title-and-type)
                          section-title-and-type))
         (section-type (if (consp section-title-and-type)
                           (cdr section-title-and-type)
                         nil))
         (section
          (magit-with-section section-title section-type
            (when buffer-title
              (insert (propertize buffer-title 'face 'magit-section-title)
                      "\n"))
            (setq body-beg (point))
            (apply 'magit-cmd-insert program args)
            (unless (eq (char-before) ?\n)
              (insert "\n"))
            (when washer
              (save-restriction
                (narrow-to-region body-beg (point))
                (goto-char (point-min))
                (funcall washer)
                (goto-char (point-max)))))))
    (if (= body-beg (point))
        (magit-cancel-section section)
      (insert "\n"))
    section))

(defun magit-git-section (section-title-and-type
                          buffer-title washer &rest args)
  "Run Git with ARGS and put the output into a new section.

SECTION-TITLE-AND-TYPE is either a string that is the title of
the section or (TITLE . TYPE) where TITLE is the title of the
section and TYPE is its type.

If there is no type, or if type is nil, the section won't be
highlighted.

BUFFER-TITLE is the inserted title of the section

WASHER is a function that will be run after inserting Git's output.
The buffer will be narrowed to the inserted text.  It should add
sectioning as needed for Magit interaction."
  (apply #'magit-insert-section
         section-title-and-type
         buffer-title
         washer
         magit-git-executable
         (append magit-git-standard-options args)))

(defun magit-set-section (title type start end)
  "Create a new section of title TITLE and type TYPE.
Use the specified START and END positions."
  (let ((section (magit-new-section title type)))
    (setf (magit-section-beginning section) start)
    (setf (magit-section-end section) end)
    section))

(defun magit-set-section-info (info &optional section)
  "Set the info of SECTION.
If SECTION is nil, default to setting `magit-top-section'"
  (setf (magit-section-info (or section magit-top-section)) info))

(defun magit-set-section-needs-refresh-on-show (flag &optional section)
  (setf (magit-section-needs-refresh-on-show
         (or section magit-top-section))
        flag))

(defmacro magit-create-buffer-sections (&rest body)
  "Empty current buffer of text and Magit's sections, and then eval BODY."
  (declare (indent 0) (debug t))
  `(let ((inhibit-read-only t))
     (erase-buffer)
     (let ((magit-old-top-section magit-top-section))
       (setq magit-top-section nil)
       ,@body
       (when (null magit-top-section)
         (magit-with-section 'top nil
           (insert "(empty)\n")))
       (magit-propertize-section magit-top-section)
       (magit-section-set-hidden magit-top-section
                                 (magit-section-hidden magit-top-section)))))

(defvar magit-log-count nil)

(defmacro magit-create-log-buffer-sections (&rest body)
  (declare (indent 0) (debug t))
  `(let ((magit-log-count 0) (inhibit-read-only t))
     (magit-create-buffer-sections
       (magit-with-section 'log nil
         ,@body
         (when (= magit-log-count magit-log-cutoff-length)
           (magit-with-section "longer"  'longer
             (insert "type \"e\" to show more logs\n")))))))

(defun magit-propertize-section (section)
  "Add text-property needed for SECTION."
  (put-text-property (magit-section-beginning section)
                     (magit-section-end section)
                     'magit-section section)
  (mapc 'magit-propertize-section
        (magit-section-children section)))

;;;; Section Searching

(defun magit-find-section (path top)
  "Find the section at the path PATH in subsection of section TOP."
  (if (null path)
      top
    (let ((secs (magit-section-children top)))
      (while (and secs (not (equal (car path)
                                   (magit-section-title (car secs)))))
        (setq secs (cdr secs)))
      (when (car secs)
        (magit-find-section (cdr path) (car secs))))))

(defun magit-section-path (section)
  "Return the path of SECTION."
  (let ((parent (magit-section-parent section)))
    (when parent
      (append (magit-section-path parent)
              (list (magit-section-title section))))))

(defun magit-find-section-after (pos)
  "Find the first section that begins after POS."
  (magit-find-section-after* pos (list magit-top-section)))

(defun magit-find-section-after* (pos secs)
  "Find the first section that begins after POS in the list SECS
\(including children of sections in SECS)."
  (while (and secs
              (<= (magit-section-beginning (car secs)) pos))
    (setq secs (if (magit-section-hidden (car secs))
                   (cdr secs)
                 (append (magit-section-children (car secs))
                         (cdr secs)))))
  (car secs))

(defun magit-find-section-before (pos)
  "Return the last section that begins before POS."
  (let ((section (magit-find-section-at pos)))
    (cl-do* ((current (or (magit-section-parent section)
                          section)
                      next)
             (next (unless (magit-section-hidden current)
                     (magit-find-section-before*
                      pos (magit-section-children current)))
                   (unless (magit-section-hidden current)
                     (magit-find-section-before*
                      pos (magit-section-children current)))))
        ((null next) current))))

(defun magit-find-section-before* (pos secs)
  "Find the last section that begins before POS in the list SECS."
  (let ((prev nil))
    (while (and secs
                (< (magit-section-beginning (car secs)) pos))
      (setq prev (car secs))
      (setq secs (cdr secs)))
    prev))

(defun magit-current-section ()
  "Return the Magit section at point."
  (magit-find-section-at (point)))

(defun magit-find-section-at (pos)
  "Return the Magit section at POS."
  (or (get-text-property pos 'magit-section)
      magit-top-section))

;;;; Section Jumping

(defun magit-goto-next-section ()
  "Go to the next section."
  (interactive)
  (let ((next (magit-find-section-after (point))))
    (if next
        (magit-goto-section next)
      (message "No next section"))))

(defun magit-goto-previous-section ()
  "Go to the previous section."
  (interactive)
  (if (eq (point) 1)
      (message "No previous section")
    (magit-goto-section (magit-find-section-before (point)))))

(defun magit-goto-parent-section ()
  "Go to the parent section."
  (interactive)
  (let ((parent (magit-section-parent (magit-current-section))))
    (when parent
      (goto-char (magit-section-beginning parent)))))

(defun magit-goto-next-sibling-section ()
  "Go to the next sibling section."
  (interactive)
  (let* ((initial (point))
         (section (magit-current-section))
         (end (- (magit-section-end section) 1))
         (parent (magit-section-parent section))
         (siblings (and parent (magit-section-children parent)))
         (next-sibling (magit-find-section-after* end siblings)))
    (if next-sibling
        (magit-goto-section next-sibling)
      (magit-goto-next-section))))

(defun magit-goto-previous-sibling-section ()
  "Go to the previous sibling section."
  (interactive)
  (let* ((section (magit-current-section))
         (beginning (magit-section-beginning section))
         (parent (magit-section-parent section))
         (siblings (and parent (magit-section-children parent)))
         (previous-sibling (magit-find-section-before* beginning siblings)))
    (if previous-sibling
        (magit-goto-section previous-sibling)
      (magit-goto-parent-section))))

(defun magit-goto-section (section)
  (goto-char (magit-section-beginning section))
  (cond
   ((and magit-log-auto-more
         (eq (magit-section-type section) 'longer))
    (magit-log-show-more-entries)
    (forward-line -1)
    (magit-goto-next-section))
   ((and (eq (magit-section-type section) 'commit)
         (derived-mode-p 'magit-log-mode))
    (magit-show-commit section))))

(defun magit-goto-section-at-path (path)
  "Go to the section described by PATH."
  (let ((sec (magit-find-section path magit-top-section)))
    (if sec
        (goto-char (magit-section-beginning sec))
      (message "No such section"))))


(defun magit-goto-diff-section-at-file (file)
  "Go to the section containing by the pathname, FILE"
  (let ((pos (catch 'diff-section-found
               (dolist (sec (magit-section-children magit-top-section))
                 (when (and (eq (magit-section-type sec) 'diff)
                            (string-equal (magit-diff-item-file sec) file))
                   (throw 'diff-section-found
                          (magit-section-beginning sec)))))))
    (when pos
      (goto-char pos))))

(defun magit-goto-diffstats ()
  "Go to the diffstats section if exists"
  (interactive)
  (let ((pos (catch 'section-found
               (dolist (sec (magit-section-children magit-top-section))
                 (when (eq (magit-section-type sec) 'diffstats)
                   (throw 'section-found
                          (magit-section-beginning sec)))))))
    (if pos
        (goto-char pos)
      (when (called-interactively-p 'interactive)
        (message "No diffstats section found")))))

(defmacro magit-define-section-jumper (sym title)
  "Define an interactive function to go to section SYM.
TITLE is the displayed title of the section."
  (let ((fun (intern (format "magit-jump-to-%s" sym)))
        (doc (format "Jump to section `%s'." title)))
    `(progn
       (defun ,fun ()
         ,doc
         (interactive)
         (magit-goto-section-at-path '(,sym)))
       (put ',fun 'definition-name ',sym))))

(magit-define-section-jumper stashes   "Stashes")
(magit-define-section-jumper untracked "Untracked files")
(magit-define-section-jumper unstaged  "Unstaged changes")
(magit-define-section-jumper staged    "Staged changes")
(magit-define-section-jumper unpulled  "Unpulled commits")
(magit-define-section-jumper unpushed  "Unpushed commits")
(magit-define-section-jumper pending   "Pending commits")

;;;; Section Utilities

(defun magit-map-sections (function section)
  "Apply FUNCTION to SECTION and recursively its subsections."
  (funcall function section)
  (mapc (apply-partially 'magit-map-sections function)
        (magit-section-children section)))

(defun magit-wash-sequence (function)
  "Repeatedly call FUNCTION until it returns nil or eob is reached.
FUNCTION has to move point forward or return nil."
  (while (and (not (eobp)) (funcall function))))

;;;; Section Visibility

(defun magit-section-set-hidden (section hidden)
  "Hide SECTION if HIDDEN is not nil, show it otherwise."
  (setf (magit-section-hidden section) hidden)
  (if (and (not hidden)
           (magit-section-needs-refresh-on-show section))
      (magit-refresh)
    (let ((inhibit-read-only t)
          (beg (save-excursion
                 (goto-char (magit-section-beginning section))
                 (forward-line)
                 (point)))
          (end (magit-section-end section)))
      (when (< beg end)
        (put-text-property beg end 'invisible hidden)))
    (unless hidden
      (dolist (c (magit-section-children section))
        (magit-section-set-hidden c (magit-section-hidden c))))))

(defun magit-section-any-hidden (section)
  "Return true if SECTION or any of its children is hidden."
  (or (magit-section-hidden section)
      (let ((kids (magit-section-children section)))
        (while (and kids (not (magit-section-any-hidden (car kids))))
          (setq kids (cdr kids)))
        kids)))

(defun magit-section-collapse (section)
  "Show SECTION and hide all its children."
  (dolist (c (magit-section-children section))
    (setf (magit-section-hidden c) t))
  (magit-section-set-hidden section nil))

(defun magit-section-expand (section)
  "Show SECTION and all its children."
  (dolist (c (magit-section-children section))
    (setf (magit-section-hidden c) nil))
  (magit-section-set-hidden section nil))

(defun magit-section-expand-all-aux (section)
  "Show recursively all SECTION's children."
  (dolist (c (magit-section-children section))
    (setf (magit-section-hidden c) nil)
    (magit-section-expand-all-aux c)))

(defun magit-section-expand-all (section)
  "Show SECTION and all its children."
  (magit-section-expand-all-aux section)
  (magit-section-set-hidden section nil))

(defun magit-section-hideshow (flag-or-func)
  "Show or hide current section depending on FLAG-OR-FUNC.

If FLAG-OR-FUNC is a function, it will be ran on current section.
IF FLAG-OR-FUNC is a boolean, the section will be hidden if it is
true, shown otherwise."
  (let ((section (magit-current-section)))
    (when (magit-section-parent section)
      (goto-char (magit-section-beginning section))
      (if (functionp flag-or-func)
          (funcall flag-or-func section)
        (magit-section-set-hidden section flag-or-func)))))

(defun magit-show-section ()
  "Show current section."
  (interactive)
  (magit-section-hideshow nil))

(defun magit-hide-section ()
  "Hide current section."
  (interactive)
  (magit-section-hideshow t))

(defun magit-collapse-section ()
  "Hide all subsection of current section."
  (interactive)
  (magit-section-hideshow #'magit-section-collapse))

(defun magit-expand-section ()
  "Show all subsection of current section."
  (interactive)
  (magit-section-hideshow #'magit-section-expand))

(defun magit-toggle-file-section ()
  "Like `magit-toggle-section' but toggle at file granularity."
  (interactive)
  (when (eq 'hunk (car (magit-section-context-type (magit-current-section))))
    (magit-goto-parent-section))
  (magit-toggle-section))

(defun magit-toggle-section ()
  "Toggle hidden status of current section."
  (interactive)
  (magit-section-hideshow
   (lambda (s)
     (magit-section-set-hidden s (not (magit-section-hidden s))))))

(defun magit-expand-collapse-section ()
  "Toggle hidden status of subsections of current section."
  (interactive)
  (magit-section-hideshow
   (lambda (s)
     (cond ((magit-section-any-hidden s)
            (magit-section-expand-all s))
           (t
            (magit-section-collapse s))))))

(defun magit-cycle-section ()
  "Cycle between expanded, hidden and collapsed state for current section.

Hidden: only the first line of the section is shown
Collapsed: only the first line of the subsection is shown
Expanded: everything is shown."
  (interactive)
  (magit-section-hideshow
   (lambda (s)
     (cond ((magit-section-hidden s)
            (magit-section-collapse s))
           ((with-no-warnings
              (cl-notany #'magit-section-hidden (magit-section-children s)))
            (magit-section-set-hidden s t))
           (t
            (magit-section-expand s))))))

(defun magit-section-lineage (section)
  "Return list of parent, grand-parents... for SECTION."
  (when section
    (cons section (magit-section-lineage (magit-section-parent section)))))

(defun magit-section-show-level (section level threshold path)
  (magit-section-set-hidden section (>= level threshold))
  (when (and (< level threshold)
             (not (magit-no-commit-p)))
    (if path
        (magit-section-show-level (car path) (1+ level) threshold (cdr path))
      (dolist (c (magit-section-children section))
        (magit-section-show-level c (1+ level) threshold nil)))))

(defun magit-show-level (level all)
  "Show section whose level is less than LEVEL, hide the others.
If ALL is non nil, do this in all sections, otherwise do it only
on ancestors and descendants of current section."
  (magit-with-refresh
    (if all
        (magit-section-show-level magit-top-section 0 level nil)
      (let ((path (reverse (magit-section-lineage (magit-current-section)))))
        (magit-section-show-level (car path) 0 level (cdr path))))))

(defun magit-show-only-files ()
  "Show section that are files, but not there subsection.

Do this in on ancestors and descendants of current section."
  (interactive)
  (if (derived-mode-p 'magit-status-mode)
      (call-interactively 'magit-show-level-2)
    (call-interactively 'magit-show-level-1)))

(defun magit-show-only-files-all ()
  "Show section that are files, but not there subsection.
Do this for all sections"
  (interactive)
  (if (derived-mode-p 'magit-status-mode)
      (call-interactively 'magit-show-level-2-all)
    (call-interactively 'magit-show-level-1-all)))

(defmacro magit-define-level-shower-1 (level all)
  "Define an interactive function to show function of level LEVEL.

If ALL is non nil, this function will affect all section,
otherwise it will affect only ancestors and descendants of
current section."
  (let ((fun (intern (format "magit-show-level-%s%s"
                             level (if all "-all" ""))))
        (doc (format "Show sections on level %s." level)))
    `(defun ,fun ()
       ,doc
       (interactive)
       (magit-show-level ,level ,all))))

(defmacro magit-define-level-shower (level)
  "Define two interactive function to show function of level LEVEL.
One for all, one for current lineage."
  `(progn
     (magit-define-level-shower-1 ,level nil)
     (magit-define-level-shower-1 ,level t)))

(magit-define-level-shower 1)
(magit-define-level-shower 2)
(magit-define-level-shower 3)
(magit-define-level-shower 4)

;;;; Section Highlighting

(defvar-local magit-highlighted-section nil)
(defvar-local magit-highlight-overlay nil)

(defun magit-highlight-section ()
  "Highlight current section if it has a type."
  (let ((section (magit-current-section))
        (refinep (lambda ()
                   (and magit-highlighted-section
                        (eq magit-diff-refine-hunk t)
                        (eq (magit-section-type magit-highlighted-section)
                            'hunk)))))
    (unless (eq section magit-highlighted-section)
      (when (funcall refinep)
        (magit-diff-unrefine-hunk magit-highlighted-section))
      (setq magit-highlighted-section section)
      (unless magit-highlight-overlay
        (overlay-put (setq magit-highlight-overlay (make-overlay 1 1))
                     'face 'magit-item-highlight))
      (cond ((and section (magit-section-type section))
             (when (funcall refinep)
               (magit-diff-refine-hunk section))
             (move-overlay magit-highlight-overlay
                           (magit-section-beginning section)
                           (magit-section-end section)
                           (current-buffer)))
            (t
             (delete-overlay magit-highlight-overlay))))))

;;;; Section Actions

(defun magit-section-context-type (section)
  (when section
    (let ((c (or (magit-section-type section)
                 (and (symbolp (magit-section-title section))
                      (magit-section-title section)))))
      (when c
        (cons c (magit-section-context-type
                 (magit-section-parent section)))))))

(defun magit-prefix-p (l1 l2)
  "Return non-nil if list L1 is a prefix of list L2.
L1 is a prefix of L2 if each of it's element is `equal' to the
element at the same position in L2.  As a special case `*' in
L1 matches zero or more arbitrary elements in L2."
  (or (null l1)
      (if (eq (car l1) '*)
          (or (magit-prefix-p (cdr l1) l2)
              (and l2
                   (magit-prefix-p l1 (cdr l2))))
        (and l2
             (equal (car l1) (car l2))
             (magit-prefix-p (cdr l1) (cdr l2))))))

(defun magit-section-match (condition &optional section)
  "Return t if the context type of SECTION matches CONDITION.

CONDITION is a list beginning with the type of the least narrow
section and recursively the more narrow sections.  It may also
contain wildcards (see `magit-prefix-p').

Optional SECTION is a section, if it is nil use the current
section."
  (magit-prefix-p (reverse condition)
                  (magit-section-context-type
                   (or section (magit-current-section)))))

(defmacro magit-section-case (head &rest clauses)
  "Choose among clauses depending on the current section.

Each clause looks like (SECTION-TYPE BODY...).  The current
section is compared against SECTION-TYPE; the corresponding
BODY is evaluated and it's value returned.  If no clause
succeeds return nil.

SECTION-TYPE is a list of symbols identifying a section and it's
section context; beginning with the most narrow section.  Whether
a clause succeeds is determined using `magit-section-match'.
A SECTION-TYPE of t is allowed only in the final clause, and
matches if no other SECTION-TYPE matches.

While evaluating the selected BODY SECTION is dynamically bound
to the current section and INFO to information about this
section (see `magit-section-info').

\(fn (SECTION INFO) (SECTION-TYPE BODY...)...)"
  (declare (indent 1))
  (let ((section (car head))
        (info (cadr head)))
    `(let* ((,section (magit-current-section))
            (,info (and ,section (magit-section-info ,section))))
       (cond ,@(mapcar (lambda (clause)
                         (let ((condition (car clause)))
                           `(,(if (eq condition t)
                                  t
                                `(magit-section-match ',condition ,section))
                             ,@(cdr clause))))
                       clauses)))))

(defconst magit-section-action-success
  (make-symbol "magit-section-action-success"))

(defmacro magit-section-action (head &rest clauses)
  "Choose among action clauses depending on the current section.

Like `magit-section-case' (which see) but if no CLAUSE succeeds
try additional CLAUSES added with `magit-add-action-clauses'.
Return the value of BODY of the clause that succeeded.

Each use of `magit-section-action' should use an unique OPNAME.

\(fn (SECTION INFO OPNAME) (SECTION-TYPE BODY...)...)"
  (declare (indent 1) (debug (sexp &rest (sexp body))))
  (let ((value (make-symbol "*value*"))
        (opname (car (cddr head)))
        (disallowed (car (or (assq t clauses)
                             (assq 'otherwise clauses)))))
    (when disallowed
      (error "%s is an invalid section type" disallowed))
    `(magit-with-refresh
       (let ((,value
              (magit-section-case ,(butlast head)
                ,@clauses
                (t
                 (or (run-hook-with-args-until-success
                      ',(intern (format "magit-%s-action-hook" opname)))
                     (let* ((section (magit-current-section))
                            (type (and section (magit-section-type section))))
                       (if type
                           (error ,(format "Can't %s a %%s" opname)
                                  (or (get type 'magit-description) type))
                         (error ,(format "Nothing to %s here" opname)))))))))
         (unless (eq ,value magit-section-action-success)
           ,value)))))

(defmacro magit-add-action-clauses (head &rest clauses)
  "Add additional clauses to the OPCODE section action.

Add to the section action with the same OPNAME additional
CLAUSES.  If none of the default clauses defined using
`magit-section-action' succeed try the clauses added with this
function (which can be used multiple times with the same OPNAME).

See `magit-section-case' for more information on SECTION, INFO
and CLAUSES.

\(fn (SECTION INFO OPNAME) (SECTION-TYPE BODY...)...)"
  (declare (indent 1))
  `(add-hook ',(intern (format "magit-%s-action-hook" (car (cddr head))))
             (lambda ()
               ,(macroexpand
                 `(magit-section-case ,(butlast head)
                    ,@(mapcar (lambda (clause)
                                `(,(car clause)
                                  (or (progn ,@(cdr clause))
                                      magit-section-action-success)))
                              clauses))))))

(define-obsolete-function-alias 'magit-add-action
  'magit-add-action-clauses "1.3.0")

;;; Command Macro

(defmacro magit-define-command (sym arglist &rest body)
  "Macro to define a magit command.
It will define the magit-SYM function having ARGLIST as argument.
It will also define the magit-SYM-command-hook variable.

The defined function will call the function in the hook in order
until one return non nil. If they all return nil then body will
be called.

It is used to define hookable magit command: command defined by
this function can be enriched by magit extension like
magit-topgit and magit-svn"
  (declare (indent defun)
           (debug (&define name lambda-list
                           [&optional stringp]
                           [&optional ("interactive" interactive)]
                           def-body)))
  (let ((fun (intern (format "magit-%s" sym)))
        (hook (intern (format "magit-%s-command-hook" sym)))
        (doc (format "Command for `%s'." sym))
        (inter nil)
        (instr body))
    (when (stringp (car body))
      (setq doc (car body)
            instr (cdr body)))
    (let ((form (car instr)))
      (when (eq (car form) 'interactive)
        (setq inter form
              instr (cdr instr))))
    `(progn
       (defvar ,hook nil)
       (defun ,fun ,arglist
         ,doc
         ,inter
         (unless (run-hook-with-args-until-success
                  ',hook ,@(remq '&optional (remq '&rest arglist)))
           ,@instr))
       (put ',fun 'definition-name ',sym)
       (put ',hook 'definition-name ',sym))))

;;; Git Processes

(defun magit-run-git (&rest args)
  (magit-with-refresh
    (magit-run-git* args)))

(defun magit-run-git-with-input (input &rest args)
  (magit-with-refresh
    (magit-run-git* args nil nil nil nil input)))

(defun magit-run-git-async (&rest args)
  (message "Running %s %s" magit-git-executable (mapconcat 'identity args " "))
  (magit-run-git* args nil nil nil t))

(defun magit-run-git* (subcmd-and-args
                       &optional logline noerase noerror nowait input)
  (magit-run* (append (cons magit-git-executable
                            magit-git-standard-options)
                      subcmd-and-args)
              logline noerase noerror nowait input))

(defvar magit-process nil)

(defvar magit-process-buffer-name "*magit-process*"
  "Name of buffer where output of processes is put.")

(defun magit-run* (cmd-and-args
                   &optional logline noerase noerror nowait input)
  (when magit-process
    (cl-case (process-status magit-process)
      (run  (error "Git is already running"))
      (stop (error "Git is stopped") )
      ((exit signal)
       (message "Git is not running anymore, but magit thinks it is")
       (setq magit-process nil))))
  (let ((cmd (car cmd-and-args))
        (args (cdr cmd-and-args))
        (default-dir default-directory)
        (process-buf (get-buffer-create magit-process-buffer-name))
        (command-buf (current-buffer))
        (successp nil))
    (when magit-quote-curly-braces
      (setq args (mapcar (apply-partially 'replace-regexp-in-string
                                          "{\\([0-9]+\\)}" "\\\\{\\1\\\\}")
                         args)))
    (magit-set-mode-line-process
     (magit-process-indicator-from-command cmd-and-args))
    (with-current-buffer process-buf
      (setq default-directory default-dir)
      (view-mode 1)
      (setq-local view-no-disable-on-exit t)
      (setq view-exit-action
            (lambda (buffer)
              (with-current-buffer buffer
                (bury-buffer))))
      (setq buffer-read-only t)
      (let ((inhibit-read-only t))
        (if (or magit-process-keep-history noerase)
            (progn
              (goto-char (point-max))
              (unless (bobp) (insert "\n")))
          (erase-buffer))
        (insert "$ " (or logline
                         (mapconcat 'identity cmd-and-args " "))
                "\n")
        (cond (nowait
               (setq magit-process
                     (let ((process-connection-type
                            magit-process-connection-type))
                       (apply 'start-file-process
                              (file-name-nondirectory cmd)
                              process-buf cmd args)))
               (set-process-sentinel
                magit-process
                (apply-partially #'magit-process-sentinel command-buf))
               (set-process-filter magit-process 'magit-process-filter)
               (when input
                 (with-current-buffer input
                   (process-send-region magit-process
                                        (point-min) (point-max)))
                 (process-send-eof magit-process)
                 (sit-for 0.1 t))
               (magit-display-process magit-process)
               (setq successp t))
              (input
               (with-current-buffer input
                 (setq default-directory default-dir)
                 (setq magit-process
                       ;; Don't use a pty, because it would set icrnl
                       ;; which would modify the input (issue #20).
                       (let ((process-connection-type nil))
                         (apply 'start-file-process
                                (file-name-nondirectory cmd)
                                process-buf cmd args)))
                 (set-process-sentinel
                  magit-process
                  (lambda (process event)
                    (when (memq (process-status process)
                                '(exit signal))
                      (setq successp
                            (equal (process-exit-status magit-process) 0))
                      (setq magit-process nil))))
                 (set-process-filter magit-process 'magit-process-filter)
                 (process-send-region magit-process
                                      (point-min) (point-max))
                 (process-send-eof magit-process)
                 (while magit-process
                   (sit-for 0.1 t)))
               (magit-set-mode-line-process)
               (magit-need-refresh command-buf))
              (t
               (setq successp
                     (equal (apply 'process-file cmd nil process-buf nil args) 0))
               (magit-set-mode-line-process)
               (magit-need-refresh command-buf))))
      (or successp
          noerror
          (error
           "%s ... [%s buffer %s for details]"
           (or (with-current-buffer process-buf
                 (when (re-search-backward
                        (concat "^error: \\(.*\\)" paragraph-separate) nil t)
                   (match-string 1)))
               "Git failed")
           (with-current-buffer command-buf
             (let ((key (key-description (car (where-is-internal
                                               'magit-display-process)))))
               (if key (format "Hit %s to see" key) "See")))
           (buffer-name process-buf)))
      successp)))

(defun magit-process-sentinel (command-buf process event)
  (when (memq (process-status process) '(exit signal))
    (setq magit-process nil)
    (let ((msg (format "%s %s." (process-name process) (substring event 0 -1)))
          (successp (string-match "^finished" event))
          (key (if (buffer-live-p command-buf)
                   (with-current-buffer command-buf
                     (key-description (car (where-is-internal
                                            'magit-display-process))))
                 "M-x magit-display-process")))
      (when (buffer-live-p (process-buffer process))
        (with-current-buffer (process-buffer process)
          (let ((inhibit-read-only t))
            (goto-char (point-max))
            (insert msg "\n")
            (message (if successp
                         msg
                       (format "%s  Hit %s or see buffer %s for details."
                               msg key (current-buffer)))))
          (when (featurep 'dired)
            (dired-uncache default-directory))))
      (magit-set-mode-line-process)
      (when (and (buffer-live-p command-buf)
                 (with-current-buffer command-buf
                   (derived-mode-p 'magit-mode)))
        (magit-refresh-buffer command-buf)))))

(defun magit-process-filter (proc string)
  (with-current-buffer (process-buffer proc)
    (let ((inhibit-read-only t))
      (magit-process-yes-or-no-prompt proc string)
      (magit-process-username-prompt  proc string)
      (magit-process-password-prompt  proc string)
      (goto-char (process-mark proc))
      ;; Find last ^M in string.  If one was found, ignore everything
      ;; before it and delete the current line.
      (let ((ret-pos (length string)))
        (while (and (>= (setq ret-pos (1- ret-pos)) 0)
                    (/= ?\r (aref string ret-pos))))
        (cond ((>= ret-pos 0)
               (goto-char (line-beginning-position))
               (delete-region (point) (line-end-position))
               (insert (substring string (+ ret-pos 1))))
              (t
               (insert string))))
      (set-marker (process-mark proc) (point)))))

(defun magit-process-yes-or-no-prompt (proc string)
  "Forward yes-or-no prompts to the user."
  (let ((beg (string-match magit-process-yes-or-no-prompt-regexp string))
        (max-mini-window-height 30))
    (when beg
      (process-send-string
       proc
       (downcase
        (concat (match-string (if (yes-or-no-p (substring string 0 beg)) 1 2)
                              string)
                "\n"))))))

(defun magit-process-password-prompt (proc string)
  "Forward password prompts to the user."
  (let ((prompt (magit-process-match-prompt
                 magit-process-password-prompt-regexps string)))
    (when prompt
      (process-send-string proc (concat (read-passwd prompt) "\n")))))

(defun magit-process-username-prompt (proc string)
  "Forward username prompts to the user."
  (let ((prompt (magit-process-match-prompt
                 magit-process-username-prompt-regexps string)))
    (when prompt
      (process-send-string proc
                           (concat (read-string prompt nil nil
                                                (user-login-name))
                                   "\n")))))

(defun magit-process-match-prompt (prompts string)
  (when (cl-find-if (lambda (regex)
                      (string-match regex string))
                    prompts)
    (let ((prompt (match-string 0 string)))
      (cond ((string-match ": $" prompt) prompt)
            ((string-match ":$"  prompt) (concat prompt " "))
            (t                           (concat prompt ": "))))))

(defun magit-set-mode-line-process (&optional string)
  (magit-map-magit-buffers
   (apply-partially (lambda (s) (setq mode-line-process s)) string)))

(defun magit-process-indicator-from-command (comps)
  (when (magit-prefix-p (cons magit-git-executable
                              magit-git-standard-options)
                        comps)
    (setq comps (nthcdr (+ (length magit-git-standard-options) 1) comps)))
  (cond ((or (null (cdr comps))
             (not (member (car comps) '("remote"))))
         (concat " " (car comps)))
        (t
         (concat " " (car comps) " " (cadr comps)))))

(defun magit-display-process (&optional process buffer)
  "Display output from most recent Git process.

Non-interactively the behaviour depends on the optional PROCESS
and BUFFER arguments.  If non-nil display BUFFER (provided it is
still alive).  Otherwise if PROCESS is non-nil display its buffer
but only if it is still alive after `magit-process-popup-time'
seconds.  Finally if both PROCESS and BUFFER are nil display the
buffer of the most recent process, like in the interactive case."
  (interactive)
  (cond ((not process)
         (or buffer
             (setq buffer (get-buffer magit-process-buffer-name))
             (error "No Git commands have run"))
         (when (buffer-live-p buffer)
           (display-buffer buffer)
           (with-current-buffer buffer
             (goto-char (point-max)))))
        ((= magit-process-popup-time 0)
         (magit-display-process nil (process-buffer process)))
        ((> magit-process-popup-time 0)
         (run-with-timer magit-process-popup-time
                         nil #'magit-display-process
                         nil (process-buffer process)))))

;;; Magit Mode
;;;; Hooks

(defvar-local magit-refresh-function nil)
(put 'magit-refresh-function 'permanent-local t)

(defvar-local magit-refresh-args nil)
(put 'magit-refresh-args 'permanent-local t)

(defvar-local magit-last-point nil)
(put 'magit-last-point 'permanent-local t)

(defun magit-remember-point ()
  (setq magit-last-point (point)))

(defun magit-invisible-region-end (pos)
  (while (and (not (= pos (point-max))) (invisible-p pos))
    (setq pos (next-char-property-change pos)))
  pos)

(defun magit-invisible-region-start (pos)
  (while (and (not (= pos (point-min))) (invisible-p pos))
    (setq pos (1- (previous-char-property-change pos))))
  pos)

(defun magit-correct-point-after-command ()
  "Move point outside of invisible regions.

Emacs often leaves point in invisible regions, it seems.  To fix
this, we move point ourselves and never let Emacs do its own
adjustments.

When point has to be moved out of an invisible region, it can be
moved to its end or its beginning.  We usually move it to its
end, except when that would move point back to where it was
before the last command."
  (when (invisible-p (point))
    (let ((end (magit-invisible-region-end (point))))
      (goto-char (if (= end magit-last-point)
                     (magit-invisible-region-start (point))
                   end))))
  (setq disable-point-adjustment t))

;;;; Initialize Mode

(define-derived-mode magit-mode special-mode "Magit"
  "Parent major mode from which Magit major modes inherit.

Please see the manual for a complete description of Magit.

\\{magit-mode-map}"
  (buffer-disable-undo)
  (setq truncate-lines t)
  (add-hook 'pre-command-hook  #'magit-remember-point nil t)
  (add-hook 'post-command-hook #'magit-correct-point-after-command t t)
  (add-hook 'post-command-hook #'magit-highlight-section t t)
  ;; Emacs' normal method of showing trailing whitespace gives weird
  ;; results when `magit-whitespace-warning-face' is different from
  ;; `trailing-whitespace'.
  (when (and magit-highlight-whitespace
             magit-highlight-trailing-whitespace)
    (setq show-trailing-whitespace nil)))

(defmacro magit-mode-setup (buffer mode refresh-func &rest refresh-args)
  "Display and select BUFFER, turn on MODE, and refresh a first time.
Display BUFFER using `magit-display-mode-buffer', then turn on
MODE in BUFFER, set the local value of `magit-refresh-function'
to REFRESH-FUNC and that of `magit-refresh-args' to REFRESH-ARGS
and finally \"refresh\" a first time.  All arguments are
evaluated before switching to BUFFER."
  (let ((init-args (cl-gensym "init-args")))
    `(let ((,init-args (list (magit-get-top-dir default-directory)
                             ,mode ,refresh-func
                             ,@refresh-args)))
       (magit-display-mode-buffer ,buffer)
       (apply #'magit-mode-init ,init-args))))

(defun magit-mode-init (dir mode refresh-func &rest refresh-args)
  "Turn on MODE and refresh in the current buffer.
Turn on MODE, set the local value of `magit-refresh-function' to
REFRESH-FUNC and that of `magit-refresh-args' to REFRESH-ARGS and
finally \"refresh\" a first time.

Also see `magit-mode-setup', a more convenient variant."
  (setq default-directory dir
        magit-refresh-function refresh-func
        magit-refresh-args refresh-args)
  (funcall mode)
  (magit-refresh-buffer))

;;;; Find Buffer

(defun magit-find-buffer (submode &optional dir)
  (let ((topdir (magit-get-top-dir dir)))
    (cl-find-if (lambda (buf)
                  (with-current-buffer buf
                    (and (eq major-mode submode)
                         default-directory
                         (equal (expand-file-name default-directory)
                                topdir))))
                (buffer-list))))

(defun magit-find-status-buffer (&optional dir)
  (magit-find-buffer 'magit-status-mode dir))

;;;; Refresh Buffer

(defun magit-refresh-buffer (&optional buffer)
  (with-current-buffer (or buffer (current-buffer))
    (let* ((old-line (line-number-at-pos))
           (old-point (point))
           (old-section (magit-current-section))
           (old-path (and old-section
                          (magit-section-path (magit-current-section)))))
      (beginning-of-line)
      (let ((section-line (and old-section
                               (count-lines
                                (magit-section-beginning old-section)
                                (point))))
            (line-char (- old-point (point))))
        (when magit-refresh-function
          (apply magit-refresh-function
                 magit-refresh-args))
        (magit-refresh-marked-commits-in-buffer)
        (let ((s (and old-path (magit-find-section old-path magit-top-section))))
          (cond (s
                 (goto-char (magit-section-beginning s))
                 (forward-line section-line)
                 (forward-char line-char))
                (t
                 (save-restriction
                   (widen)
                   (goto-char (point-min))
                   (forward-line (1- old-line)))))
          (dolist (w (get-buffer-window-list (current-buffer)))
            (set-window-point w (point)))
          (magit-highlight-section))))))

(defun magit-revert-buffer ()
  "Replace current buffer text with the text of the visited file on disk.

This is intended for use in `magit-refresh-file-buffer-hook'.
It calls function `revert-buffer' (which see) but only after a
few sanity checks."
  (with-current-buffer (current-buffer)
    (when (and (not (buffer-modified-p))
               ;; Don't revert indirect buffers, as the parent would be
               ;; reverted.
               (not (buffer-base-buffer))
               (not (verify-visited-file-modtime (current-buffer)))
               (file-readable-p (buffer-file-name)))
      (revert-buffer t t nil))))

(defun magit-update-vc-modeline ()
  "Update the Vc status information in the modeline.

By default the built-in Version Control package shows the status
of file visiting buffers in the modeline.  Calling this function
forces the status to be updated in the current buffer.

This is intended for use in `magit-refresh-file-buffer-hook'.
Because this can be a costly operation it is not part of the
hook's default value.

Unless you add this function to the hook you might also want to
consider completely disabling Vc for git repositories.  To do so
remove the symbol `Git' from `vc-handled-backends'."
  ;; Don't use this directly so we can provide the above
  ;; instructions.  Don't use an alias to avoid confusion.
  (with-current-buffer (current-buffer)
    (vc-find-file-hook)))

;;;; Refresh Machinery

(defvar magit-refresh-needing-buffers nil)
(defvar magit-refresh-pending nil)

(defun magit-refresh-wrapper (func)
  (if magit-refresh-pending
      (funcall func)
    (let ((magit-refresh-pending t)
          (magit-refresh-needing-buffers nil)
          (status-buffer (magit-find-status-buffer default-directory)))
      (unwind-protect
          (funcall func)
        ;; Refresh magit buffers.
        (let (magit-custom-options)
          (when status-buffer
            (cl-pushnew status-buffer magit-refresh-needing-buffers))
          (when magit-refresh-needing-buffers
            (mapc 'magit-refresh-buffer magit-refresh-needing-buffers)))
        ;; Refresh file visiting buffers.
        (dolist (buffer (buffer-list))
          (when (and (buffer-file-name buffer)
                     (string-prefix-p default-directory
                                      (buffer-file-name buffer)))
            (with-current-buffer buffer
              (run-hooks 'magit-refresh-file-buffer-hook))))))))

(defun magit-need-refresh (&optional buffer)
  "Mark BUFFER as needing to be refreshed.
If optional BUFFER is nil, use the current buffer.  If the
buffer's mode doesn't derive from `magit-mode' do nothing."
  (with-current-buffer (or buffer (current-buffer))
    (when (derived-mode-p 'magit-mode)
      (cl-pushnew (current-buffer)
                  magit-refresh-needing-buffers :test 'eq))))

(defun magit-refresh ()
  "Refresh current buffer to match repository state.
Also revert every unmodified buffer visiting files
in the corresponding directory."
  (interactive)
  (magit-with-refresh
    (magit-need-refresh)))

(defun magit-refresh-all ()
  "Refresh all magit buffers to match respective repository states.
Also revert every unmodified buffer visiting files
in the corresponding directories."
  (interactive)
  (magit-map-magit-buffers #'magit-refresh-buffer default-directory))

(defun magit-map-magit-buffers (func &optional dir)
  (dolist (buf (buffer-list))
    (with-current-buffer buf
      (when (and (derived-mode-p 'magit-mode)
                 (or (null dir)
                     (equal default-directory dir)))
        (funcall func)))))

;;;; Display Buffer

(defvar-local magit-previous-window-configuration nil)
(put 'magit-previous-window-configuration 'permanent-local t)

(defun magit-display-mode-buffer (buffer &optional switch-function)
  "Display BUFFER in some window and select it.
This is intended for buffers whose major mode derive from Magit
mode.

Unless BUFFER is already displayed in the selected frame store the
previous window configuration as a buffer local value, so that it
can later be restored by `magit-quit-window'.

Then display and select BUFFER using SWITCH-FUNCTION.  If that is
nil either use `pop-to-buffer' if the current buffer's major mode
derives from Magit mode; or else use `switch-to-buffer'."
  (unless (get-buffer-window buffer (selected-frame))
    (with-current-buffer (get-buffer-create buffer)
      (setq magit-previous-window-configuration
            (current-window-configuration))))
  (funcall (or switch-function
               (if (derived-mode-p 'magit-mode)
                   'switch-to-buffer
                 'pop-to-buffer))
           buffer))

(defun magit-quit-window (&optional kill-buffer)
  "Bury the current buffer and delete its window.
With a prefix argument, kill the buffer instead.

If `magit-restore-window-configuration' is non-nil and the last
configuration stored by `magit-display-mode-buffer' originates
from the selected frame then restore it after burrying/killing
the buffer.  Finally reset the window configuration to nil."
  (interactive "P")
  (let ((winconf magit-previous-window-configuration)
        (buffer (current-buffer))
        (frame (selected-frame)))
    (quit-window kill-buffer (selected-window))
    (when winconf
      (when (and magit-restore-window-configuration
                 (equal frame (window-configuration-frame winconf)))
        (set-window-configuration winconf)
        (when (buffer-live-p buffer)
          (with-current-buffer buffer
            (setq magit-previous-window-configuration nil)))))))

;;; Diff Options

(defvar magit-diff-context-lines 3)

(defun magit-diff-U-arg ()
  (format "-U%d" magit-diff-context-lines))

(defun magit-diff-abbrev-arg ()
  (format "--abbrev=%d" magit-sha1-abbrev-length))

(defun magit-diff-smaller-hunks (&optional count)
  "Decrease the context for diff hunks by COUNT."
  (interactive "p")
  (setq magit-diff-context-lines (max 0 (- magit-diff-context-lines count)))
  (magit-refresh))

(defun magit-diff-larger-hunks (&optional count)
  "Increase the context for diff hunks by COUNT."
  (interactive "p")
  (setq magit-diff-context-lines (+ magit-diff-context-lines count))
  (magit-refresh))

(defun magit-diff-default-hunks ()
  "Reset context for diff hunks to the default size."
  (interactive)
  (setq magit-diff-context-lines 3)
  (magit-refresh))

(defun magit-set-diff-options ()
  "Set local `magit-diff-options' based on popup state.
And refresh the current Magit buffer."
  (interactive)
  (setq-local magit-diff-options magit-custom-options)
  (magit-refresh))

;; `magit-set-default-diff-options' is defined in "Options"/"Setters".

(defun magit-save-default-diff-options ()
  "Set and save the default for `magit-diff-options' based on popup value.
Also set the local value in all Magit buffers and refresh them."
  (interactive)
  (customize-save-variable 'magit-diff-options magit-custom-options))

(defun magit-reset-diff-options ()
  "Reset local `magit-diff-options' to default value.
And refresh the current Magit buffer."
  (interactive)
  (setq-local magit-diff-options (default-value 'magit-diff-options))
  (magit-refresh))

(defun magit-toggle-diff-refine-hunk (&optional other)
  "Turn diff-hunk refining on or off.

If hunk refining is currently on, then hunk refining is turned off.
If hunk refining is off, then hunk refining is turned on, in
`selected' mode (only the currently selected hunk is refined).

With a prefix argument, the \"third choice\" is used instead:
If hunk refining is currently on, then refining is kept on, but
the refining mode (`selected' or `all') is switched.
If hunk refining is off, then hunk refining is turned on, in
`all' mode (all hunks refined).

Customize `magit-diff-refine-hunk' to change the default mode."
  (interactive "P")
  (let ((hunk (and magit-highlighted-section
                   (eq (magit-section-type magit-highlighted-section) 'hunk)
                   magit-highlighted-section))
        (old magit-diff-refine-hunk))
    (setq-local magit-diff-refine-hunk
                (if other
                    (if (eq old 'all) t 'all)
                  (not old)))
    (cond ((or (eq old 'all)
               (eq magit-diff-refine-hunk 'all))
           (magit-refresh))
          ((not hunk))
          (magit-diff-refine-hunk
           (magit-diff-refine-hunk hunk))
          (t
           (magit-diff-unrefine-hunk hunk)))
    (message "magit-diff-refine-hunk: %s" magit-diff-refine-hunk)))

;;; Diff Washing
;;;; Diff Washing

(defun magit-wash-diffs ()
  (magit-wash-diffstats)
  (magit-wash-sequence (lambda ()
                         (or (magit-wash-diff)
                             (magit-wash-other-file)))))

(defun magit-wash-diff ()
  (let ((magit-section-hidden-default
         (not (derived-mode-p 'magit-diff-mode 'magit-commit-mode))))
    (magit-with-section
        (buffer-substring-no-properties (line-beginning-position)
                                        (line-end-position))
        'diff
      (magit-wash-diff-section))))

(defun magit-wash-other-file ()
  (when (looking-at "^? \\(.*\\)$")
    (let ((file (magit-decode-git-path (match-string-no-properties 1))))
      (magit-wash-diffstats-postwork file)
      (delete-region (point) (+ (line-end-position) 1))
      (magit-with-section file 'file
        (magit-set-section-info file)
        (insert "\tNew      " file "\n"))
      t)))

(defun magit-wash-diffstat (&optional guess)
  (when (looking-at "^ ?\\(.*?\\)\\( +| +.*\\)$")
    ;; Don't decode pseudo filename.
    (let ((file (match-string-no-properties 1))
          (remaining (match-string-no-properties 2)))
      (delete-region (point) (+ (line-end-position) 1))
      (magit-with-section "diffstat" 'diffstat
        (insert " ")
        (let ((f-begin (point-marker)) f-end)
          (insert file)
          (setq f-end (point-marker))

          (magit-set-section-info (list 'diffstat
                                        file 'incomplete f-begin f-end))
          (insert remaining)
          (put-text-property (line-beginning-position)
                             (line-beginning-position 2)
                             'keymap magit-diffstat-keymap)
          (insert "\n")
          (add-to-list 'magit-diffstat-cached-sections
                       magit-top-section))))))

(defun magit-wash-diffstats ()
  (let ((entry-regexp "^ ?\\(.*?\\)\\( +| +.*\\)$")
        (title-regexp "^ ?\\([0-9]+ +files? change.*\\)\n+")
        (pos (point)))
    (save-restriction
      (save-match-data
        (when (and (looking-at entry-regexp)
                   (re-search-forward title-regexp nil t))
          (let ((title-line (match-string-no-properties 1))
                (stat-end (point-marker)))
            (delete-region (match-beginning 0) (match-end 0))
            (narrow-to-region pos stat-end)
            (goto-char (point-min))
            (magit-with-section "diffstats" 'diffstats
              (insert title-line)
              (insert "\n")
              (setq-local magit-diffstat-cached-sections nil)
              (magit-wash-sequence #'magit-wash-diffstat))
            (setq magit-diffstat-cached-sections
                  (nreverse magit-diffstat-cached-sections))
            (insert "\n")))))))

(defun magit-wash-diffstats-postwork (file)
  (when magit-diffstat-cached-sections
    (magit-set-section-info (list 'diffstat file 'completed)
                            (pop magit-diffstat-cached-sections))))

(defun magit-insert-diff-title (status file file2)
  (insert (format "\t%-10s " (capitalize (symbol-name status)))
          file
          (if (eq status 'renamed) (format "   (from %s)" file2) "")
          "\n"))

(defvar magit-current-diff-range nil
  "Used internally when setting up magit diff sections.")

(defun magit-wash-typechange-section (file)
  (magit-set-section-info (list 'typechange file))
  (let ((first-start (point-marker))
        (second-start (progn (forward-line 1)
                             (search-forward-regexp "^diff")
                             (beginning-of-line)
                             (point-marker))))
    (save-restriction
      (narrow-to-region first-start second-start)
      (goto-char (point-min))
      (magit-with-section file 'diff
        (magit-wash-diff-section)))
    (save-restriction
      (narrow-to-region second-start (point-max))
      (goto-char (point-min))
      (magit-with-section file 'diff
        (magit-wash-diff-section)))))

(defun magit-wash-diff-section ()
  (cond ((looking-at "^\\* Unmerged path \\(.*\\)")
         (let ((file (magit-decode-git-path (match-string-no-properties 1))))
           (delete-region (point) (line-end-position))
           (insert "\tUnmerged " file "\n")
           (magit-set-section-info (list 'unmerged file nil))
           t))
        ((looking-at "^diff")
         (let ((file (magit-diff-line-file))
               (end (save-excursion
                      (forward-line) ;; skip over "diff" line
                      (if (search-forward-regexp "^diff\\|^@@" nil t)
                          (goto-char (match-beginning 0))
                        (goto-char (point-max)))
                      (point-marker))))
           (magit-wash-diffstats-postwork file)

           (let  ((status (cond
                           ((looking-at "^diff --cc")
                            'unmerged)
                           ((save-excursion
                              (search-forward-regexp "^new file" end t))
                            'new)
                           ((save-excursion
                              (search-forward-regexp "^deleted" end t))
                            'deleted)
                           ((save-excursion
                              (search-forward-regexp "^rename" end t))
                            'renamed)
                           (t
                            'modified)))
                  (file2 (cond
                          ((save-excursion
                             (search-forward-regexp "^rename from \\(.*\\)"
                                                    end t))
                           (match-string-no-properties 1)))))
             (magit-set-section-info (list status
                                           file
                                           (or file2 file)
                                           magit-current-diff-range))
             (magit-insert-diff-title status file file2)
             (when (search-forward-regexp
                    "\\(--- \\(.*\\)\n\\+\\+\\+ \\(.*\\)\n\\)" nil t)
               (let ((set-face
                      (lambda (subexp face)
                        (if magit-diff-use-overlays
                            (overlay-put (make-overlay (match-beginning subexp)
                                                       (match-end subexp))
                                         'face face)
                          (put-text-property (match-beginning subexp)
                                             (match-end subexp)
                                             'face face)))))
                 (funcall set-face 1 'magit-diff-hunk-header)
                 (funcall set-face 2 'magit-diff-file-header)
                 (funcall set-face 3 'magit-diff-file-header)))
             (goto-char end)
             (let ((magit-section-hidden-default nil))
               (magit-wash-sequence #'magit-wash-hunk))))
         t)))

(defun magit-diff-line-file ()
  (cond ((looking-at "^diff --git \\(\".*\"\\) \\(\".*\"\\)$")
         (substring (magit-decode-git-path (match-string-no-properties 2)) 2))
        ((looking-at "^diff --git ./\\(.*\\) ./\\(.*\\)$")
         (match-string-no-properties 2))
        ((looking-at "^diff --cc +\\(.*\\)$")
         (match-string-no-properties 1))
        (t
         nil)))

;;;; Hunk Washing

(defun magit-wash-hunk ()
  (when (looking-at "\\(^@+\\)[^@]*@+.*")
    (let ((n-columns (1- (length (match-string 1))))
          (head (match-string 0))
          (hunk-start-pos (point))
          (set-line-face
           (lambda (face)
             (if magit-diff-use-overlays
                 (overlay-put (make-overlay (line-beginning-position)
                                            (line-beginning-position 2))
                              'face face)
               (put-text-property (line-beginning-position)
                                  (line-beginning-position 2)
                                  'face face)))))
      (magit-with-section head 'hunk
        (funcall set-line-face 'magit-diff-hunk-header)
        (forward-line)
        (while (not (or (eobp)
                        (looking-at "^diff\\|^@@")))
          (magit-highlight-line-whitespace)
          (let ((prefix (buffer-substring-no-properties
                         (point) (min (+ (point) n-columns) (point-max))))
                (line (buffer-substring-no-properties (point) (line-end-position))))
            (cond ((string-match "^[\\+]+<<<<<<< " line)
                   (funcall set-line-face 'magit-diff-merge-current))
                  ((string-match "^[\\+]+=======" line)
                   (funcall set-line-face 'magit-diff-merge-separator))
                  ((string-match "^[\\+]+|||||||" line)
                   (funcall set-line-face 'magit-diff-merge-diff3-separator))
                  ((string-match "^[\\+]+>>>>>>> " line)
                   (funcall set-line-face 'magit-diff-merge-proposed))
                  ((string-match "\\+" prefix)
                   (funcall set-line-face 'magit-diff-add))
                  ((string-match "-" prefix)
                   (funcall set-line-face 'magit-diff-del))
                  (t
                   (funcall set-line-face 'magit-diff-none))))
          (forward-line))
        (when (eq magit-diff-refine-hunk 'all)
          (magit-diff-refine-hunk (magit-current-section)))))
    t))

(defun magit-highlight-line-whitespace ()
  (when (and magit-highlight-whitespace
             (or (derived-mode-p 'magit-status-mode)
                 (not (eq magit-highlight-whitespace 'status))))
    (let ((indent
           (if (local-variable-p 'magit-highlight-indentation)
               magit-highlight-indentation
             (setq-local
              magit-highlight-indentation
              (cdr (cl-find-if (lambda (pair)
                                 (string-match-p (car pair) default-directory))
                               (default-value magit-highlight-indentation)
                               :from-end t))))))
      (when (and magit-highlight-trailing-whitespace
                 (looking-at "^[-+].*?\\([ \t]+\\)$"))
        (overlay-put (make-overlay (match-beginning 1) (match-end 1))
                     'face 'magit-whitespace-warning-face))
      (when (or (and (eq indent 'tabs)
                     (looking-at "^[-+]\\( *\t[ \t]*\\)"))
                (and (integerp indent)
                     (looking-at (format "^[-+]\\([ \t]* \\{%s,\\}[ \t]*\\)"
                                         indent))))
        (overlay-put (make-overlay (match-beginning 1) (match-end 1))
                     'face 'magit-whitespace-warning-face)))))

(defun magit-diff-refine-hunk (hunk)
  (save-excursion
    (goto-char (magit-section-beginning hunk))
    ;; `diff-refine-hunk' does not handle combined diffs.
    (unless (looking-at "@@@")
      (diff-refine-hunk))))

(defun magit-diff-unrefine-hunk (hunk)
  (remove-overlays (magit-section-beginning hunk)
                   (magit-section-end hunk)
                   'diff-mode 'fine))

;;;; Raw Diff Washing

(defun magit-insert-diff (file status)
  (let ((beg (point)))
    (apply 'magit-git-insert "-c" "diff.submodule=short" "diff"
           `(,(magit-diff-U-arg) ,@magit-diff-options "--" ,file))
    (unless (eq (char-before) ?\n)
      (insert "\n"))
    (save-restriction
      (narrow-to-region beg (point))
      (goto-char beg)
      (cond ((eq status 'typechange)
             (magit-insert-diff-title status file file)
             (magit-wash-typechange-section file))
            (t
             (magit-wash-diff-section)))
      (goto-char (point-max)))))

(defun magit-wash-raw-diffs (&optional staged)
  (let (previous)
    (magit-wash-sequence
     (lambda ()
       (setq previous (magit-wash-raw-diff previous staged))))))

(defun magit-wash-raw-diff (previous staged)
  (when (looking-at
         ":\\([0-7]+\\) \\([0-7]+\\) [0-9a-f]+ [0-9a-f]+ \\(.\\)[0-9]*\t\\([^\t\n]+\\)$")
    (let ((old-perm (match-string-no-properties 1))
          (new-perm (match-string-no-properties 2))
          (status (cl-ecase (string-to-char (match-string-no-properties 3))
                    (?A 'new)
                    (?C 'copy)
                    (?D 'deleted)
                    (?M 'modified)
                    (?T 'typechange)
                    (?U 'unmerged)
                    (?X 'unknown)))
          (file (magit-decode-git-path (match-string-no-properties 4))))
      (if (or ;; Unmerged files get two entries; we ignore the second.
              (equal file previous)
              ;; Ignore staged, unmerged files.
              (and staged (eq status 'unmerged)))
          (delete-region (point) (+ (line-end-position) 1))
        ;; The 'diff' section that is created here will not work with
        ;; magit-insert-diff-item-patch etc when we leave it empty.
        ;; Luckily, raw diffs are only produced for staged and
        ;; unstaged changes, and we never call
        ;; magit-insert-diff-item-patch on them.  This is a bit
        ;; brittle, of course.
        (let ((magit-section-hidden-default t))
          (magit-with-section file 'diff
            (delete-region (point) (1+ (line-end-position)))
            (if (not (magit-section-hidden magit-top-section))
                (magit-insert-diff file status)
              (magit-set-section-info (list status file nil))
              (magit-set-section-needs-refresh-on-show t)
              (magit-insert-diff-title status file nil)))))
      file)))

(defun magit-diff-item-insert-header (diff buf)
  (magit-insert-region (magit-section-content-beginning diff)
                       (if (magit-section-children diff)
                           (magit-section-beginning
                            (car (magit-section-children diff)))
                         (magit-section-end diff))
                       buf))

(defun magit-insert-diff-item-patch (diff buf)
  (magit-insert-region (magit-section-content-beginning diff)
                       (magit-section-end diff)
                       buf))

(defun magit-insert-hunk-item-patch (hunk buf)
  (magit-diff-item-insert-header (magit-section-parent hunk) buf)
  (magit-insert-region (magit-section-beginning hunk)
                       (magit-section-end hunk)
                       buf))

(defun magit-insert-region (beg end buf)
  (let ((text (buffer-substring-no-properties beg end)))
    (with-current-buffer buf
      (insert text))))

(defun magit-insert-hunk-item-region-patch (hunk reverse beg end buf)
  (magit-diff-item-insert-header (magit-section-parent hunk) buf)
  (save-excursion
    (goto-char (magit-section-beginning hunk))
    (magit-insert-current-line buf)
    (forward-line)
    (let ((copy-op (if reverse "+" "-")))
      (while (< (point) (magit-section-end hunk))
        (cond ((and (<= beg (point)) (< (point) end))
               (magit-insert-current-line buf))
              ((looking-at " ")
               (magit-insert-current-line buf))
              ((looking-at copy-op)
               (let ((text (buffer-substring-no-properties
                            (+ (point) 1) (line-beginning-position 2))))
                 (with-current-buffer buf
                   (insert " " text)))))
        (forward-line))))
  (with-current-buffer buf
    (diff-fixup-modifs (point-min) (point-max))))

(defun magit-insert-current-line (buf)
  (let ((text (buffer-substring-no-properties
               (line-beginning-position) (line-beginning-position 2))))
    (with-current-buffer buf
      (insert text))))

;;; Log Washing
;;;; Log Line Struct

(cl-defstruct magit-log-line
  graph sha1 author date msg refs gpg refsub)

;;;; Log Washing Variables

;; Regexps for parsing ref names
;;
;; see the `git-check-ref-format' manpage for details

(defconst magit-ref-nonchars "\000-\037\177 ~^:?*[\\"
  "Characters specifically disallowed from appearing in Git symbolic refs.

Evaluate (man \"git-check-ref-format\") for details")

(defconst magit-ref-nonslash-re
  (concat "\\(?:"
          ;; "no slash-separated component can begin with a dot ." (rule 1)
          "[^" magit-ref-nonchars "./]"
          ;; "cannot have two consecutive dots ..  anywhere." (rule 3)
          "\\.?"
          "\\)*")
  "Regexp that matches the non-slash parts of a ref name.

Evaluate (man \"git-check-ref-format\") for details")

(defconst magit-refname-re
  (concat
   "\\(?:HEAD\\|"

   "\\(?:tag: \\)?"

   ;; optional non-slash sequence at the beginning
   magit-ref-nonslash-re

   ;; any number of slash-prefixed sequences
   "\\(?:"
   "/"
   magit-ref-nonslash-re
   "\\)*"

   "/" ;; "must contain at least one /." (rule 2)
   magit-ref-nonslash-re

   ;; "cannot end with a slash / nor a dot .." (rule 5)
   "[^" magit-ref-nonchars "./]"

   "\\)"
   )
  "Regexp that matches a git symbolic reference name.

Evaluate (man \"git-check-ref-format\") for details")

(defconst magit-log-oneline-re
  (concat
   "^\\(\\(?:[---_\\*|/.] ?\\)+ *\\)?"             ; graph   (1)
   "\\(?:"
   "\\([0-9a-fA-F]+\\)"                            ; sha1    (2)
   "\\(?:"                                         ; refs    (3)
   " "
   "\\("
   "("
   magit-refname-re "\\(?:, " magit-refname-re "\\)*"
   ")"
   "\\)"
   "\\)?"
   "\\)?"
   " ?"
   "\\(?:"
   "\\([BGUN]\\)?"                                  ; gpg     (4)
   "\\[\\([^]]*\\)\\]"                              ; author  (5)
   "\\[\\([^]]*\\)\\]"                              ; date    (6)
   "\\)?"
   "\\(.+\\)?$"                                     ; msg     (7)
   ))

(defconst magit-log-longline-re
  (concat
   "\\(\\(?: ?[---_\\*|/.]+ \\)* *\\)"             ; graph   (1)
   "\\(?:"
   "commit "
   "\\([0-9a-fA-F]+\\)"                            ; sha1    (2)
   "\\(?:"
   " "
   "\\("                                           ; refs    (3)
   "("
   magit-refname-re "\\(?:, " magit-refname-re "\\)*"
   ")"
   "\\)"
   "\\)?$"
   "\\)?"
   "\\(.+\\)?$"                                    ; msg     (4)
   ))

(defconst magit-log-unique-re
  (concat "^\\* "
          "\\([0-9a-fA-F]+\\) "                    ; sha     (1)
          "\\(.*\\)$"))                            ; msg     (2)

(defconst magit-log-reflog-re
  (concat "^\\([^\C-?]+\\)\C-??"                   ; graph   (1)
          "\\([^\C-?]+\\)\C-?"                     ; sha1    (2)
          "\\([^:]+\\)?"                           ; refsub  (3)
          "\\(?:: \\)?"
          "\\(.+\\)?$"))                           ; msg     (4)

(defconst magit-reflog-subject-re
  (concat "\\([^ ]+\\) ?"                          ; command (1)
          "\\(\\(?: ?[^---(][^ ]+\\)+\\)? ?"       ; status  (2)
          "\\(\\(?: ?-[^ ]+\\)+\\)?"               ; option  (3)
          "\\(?: ?(\\([^)]+\\))\\)?"))             ; type    (4)

(defconst magit-log-format "--format=format:* %h %s")

(defun magit-log-cutoff-length-arg ()
  (format "--max-count=%d" magit-log-cutoff-length))

;;;; Log Washing Functions

(defun magit-format-log-line (line)
  (let ((graph  (magit-log-line-graph line))
        (sha1   (magit-log-line-sha1 line))
        (author (magit-log-line-author line))
        (date   (magit-log-line-date line))
        (msg    (magit-log-line-msg line))
        (refs   (magit-log-line-refs line))
        (gpg    (magit-log-line-gpg line))
        (refsub (magit-log-line-refsub line)))
    (when (and magit-log-show-author-date author date)
      (magit-log-make-author-date-overlay author date))
    (concat (if sha1
                (propertize sha1 'face 'magit-log-sha1)
              (make-string magit-sha1-abbrev-length ? ))
            " "
            graph
            (when refs
              (concat
	       (mapconcat 'identity
			  (cl-mapcan
			   (lambda (r)
			     (cl-destructuring-bind (label face)
				 (magit-ref-get-label-color r)
			       (when label
				 (list (propertize label 'face face)))))
			   refs)
			  " ")
	       " "))
            (when refsub
              (magit-log-format-reflog refsub))
            (when msg
              (font-lock-append-text-property
               0 (length msg)
               'face (if gpg
                         (if (string= gpg "B")
                             'error
                           'magit-valid-signature)
                       'magit-log-message)
               msg)
              msg))))

(defun magit-parse-log-line (line style)
  (when (string-match (cl-ecase style
                        (oneline magit-log-oneline-re)
                        (long    magit-log-longline-re)
                        (reflog  magit-log-reflog-re)
                        (unique  magit-log-unique-re))
                      line)
    (let ((match-style-string
           (lambda (oneline long reflog unique)
             (when (symbol-value style)
               (match-string (symbol-value style) line)))))
      (make-magit-log-line
       :graph  (funcall match-style-string 1   1   1   nil)
       :sha1   (funcall match-style-string 2   2   2   1)
       :author (funcall match-style-string 5   nil nil nil)
       :date   (funcall match-style-string 6   nil nil nil)
       :gpg    (funcall match-style-string 4   nil nil nil)
       :msg    (funcall match-style-string 7   4   4   2)
       :refsub (funcall match-style-string nil nil 3   nil)
       :refs   (when (funcall match-style-string 3 3 nil nil)
                 (cl-mapcan
                  (lambda (s)
                    (unless (string= s "tag:")
                      (list s)))
                  (split-string (funcall match-style-string 3 3 nil nil)
                                "[(), ]" t)))))))

(defun magit-wash-log-line (style)
  (beginning-of-line)
  (let* ((bol (point-at-bol))
         (eol (point-at-eol))
         (line (magit-parse-log-line (buffer-substring bol eol)
                                     style)))
    (if line
        (let ((sha1 (magit-log-line-sha1 line)))
          (delete-region bol eol)
          (insert (magit-format-log-line line))
          (goto-char bol)
          (if sha1
              (magit-with-section sha1 'commit
                (when magit-log-count
                  (cl-incf magit-log-count))
                (magit-set-section-info sha1)
                (forward-line))
            (forward-line)))
      (forward-line)))
  t)

(defun magit-wash-log (style &optional color)
  (when color
    (let ((ansi-color-apply-face-function
           (lambda (beg end face)
             (when face
               (put-text-property beg end 'font-lock-face face)))))
      (ansi-color-apply-on-region (point-min) (point-max))))
  (let ((magit-old-top-section nil))
    (when (eq style 'oneline)
      (magit-log-setup-author-date))
    (magit-wash-sequence (apply-partially 'magit-wash-log-line style))
    (when (eq style 'oneline)
      (magit-log-create-author-date-overlays))))

;;;; Log Author/Date Overlays

(defvar-local magit-log-author-date-string-length nil)
(defvar-local magit-log-author-string-length nil)
(defvar-local magit-log-date-string-length nil)
(defvar-local magit-log-author-date-overlay nil)

(defun magit-log-make-author-date-overlay (author date)
  (let ((overlay (make-overlay (point) (1+ (point)))))
    (setq author (propertize author 'face 'magit-log-author)
          date (delete "ago" (split-string date "[ ,]+"))
          date (propertize (concat (format "%2s %5s"
                                           (nth 0 date)
                                           (nth 1 date))
                                   (when (nth 2 date)
                                     (format " %2s %1.1s "
                                             (nth 2 date)
                                             (nth 3 date))))
                           'face 'magit-log-date))
    (overlay-put overlay 'magit-log-overlay (cons author date))
    (overlay-put overlay 'evaporate t)
    (setq magit-log-author-date-overlay
          (cons overlay magit-log-author-date-overlay))
    (when (> (length author) magit-log-author-string-length)
      (setq magit-log-author-string-length (length author)))
    (when (> (length date) magit-log-date-string-length)
      (setq magit-log-date-string-length (length date)))))

(defun magit-log-create-author-date-overlays ()
  (when magit-log-author-date-overlay
    (let* ((author-length magit-log-author-string-length)
           (date-length magit-log-date-string-length)
           (max-length (if (< (+ author-length date-length 1)
                              magit-log-author-date-max-length)
                           (+ author-length date-length 1)
                         magit-log-author-date-max-length))
           (author-length (- max-length date-length 1))
           (author-length-string (number-to-string author-length))
           (date-length-string (number-to-string date-length))
           (format-string (concat "%-" author-length-string "s "
                                  "%-" date-length-string "s")))
      (mapc (lambda (overlay)
              (let* ((data (overlay-get overlay 'magit-log-overlay))
                     (author (car data))
                     (date (cdr data))
                     (author-date
                      (format format-string
                              (if (< author-length (length author))
                                  (concat
                                   (substring author
                                              0 (1- author-length))
                                   (propertize
                                    "-" 'face
                                    'magit-log-author-date-cutoff))
                                author)
                              date)))
                (overlay-put overlay 'before-string
                             (propertize " " 'display
                                         (list '(margin right-margin)
                                               author-date)))))
            magit-log-author-date-overlay)
      (setq magit-log-author-date-string-length max-length))
    (magit-log-refresh-author-date)
    (add-hook 'window-configuration-change-hook
              'magit-log-refresh-author-date
              nil t)))

(defun magit-log-refresh-author-date ()
  (let ((window (get-buffer-window)))
    (when window
      (with-selected-window window
        (set-window-margins nil (car (window-margins))
                            magit-log-author-date-string-length)))))

(defun magit-log-setup-author-date ()
  (setq magit-log-author-date-string-length 0
        magit-log-author-string-length 0
        magit-log-date-string-length 0
        magit-log-author-date-overlay nil)
  (remove-hook 'window-configuration-change-hook
               'magit-log-refresh-author-date t))

;;; Commit Mode
;;__ FIXME The parens indicate preliminary subsections.
;;;; (variables, TODO make unnecessary)

(defvar magit-currently-shown-commit nil)

(defvar-local magit-back-navigation-history nil
  "History items that will be visited by successively going \"back\".")
(put 'magit-back-navigation-history 'permanent-local t)

(defvar-local magit-forward-navigation-history nil
  "History items that will be visited by successively going \"forward\".")
(put 'magit-forward-navigation-history 'permanent-local t)

;;;; (core)

(define-derived-mode magit-commit-mode magit-mode "Magit"
  "Mode for looking at a git commit.

\\{magit-commit-mode-map}
Unless shadowed by the mode specific bindings above, bindings
from the parent keymap `magit-mode-map' are also available."
  :group 'magit)

(defvar magit-commit-buffer-name "*magit-commit*"
  "Name of buffer used to display a commit.")

;;;###autoload
(defun magit-show-commit (commit &optional scroll inhibit-history select)
  "Show information about a commit.
Show it in the buffer named by `magit-commit-buffer-name'.
COMMIT can be any valid name for a commit in the current Git
repository.

When called interactively or when SELECT is non-nil, switch to
the commit buffer using `pop-to-buffer'.

Unless INHIBIT-HISTORY is non-nil, the commit currently shown
will be pushed onto `magit-back-navigation-history' and
`magit-forward-navigation-history' will be cleared.

Noninteractively, if the commit is already displayed and SCROLL
is provided, call SCROLL's function definition in the commit
window.  (`scroll-up' and `scroll-down' are typically passed in
for this argument.)"
  (interactive (list (magit-read-rev-with-default "Show commit (hash or ref)")
                     nil nil t))
  (when (magit-section-p commit)
    (setq commit (magit-section-info commit)))
  (unless (magit-git-success "cat-file" "commit" commit)
    (error "%s is not a commit" commit))
  (let ((dir (magit-get-top-dir))
        (buf (get-buffer-create magit-commit-buffer-name)))
    (cond
     ((and (equal magit-currently-shown-commit commit)
           ;; if it's empty then the buffer was killed
           (with-current-buffer buf
             (> (length (buffer-string)) 1)))
      (let ((win (get-buffer-window buf)))
        (cond ((not win)
               (display-buffer buf))
              (scroll
               (with-selected-window win
                 (funcall scroll))))))
     (commit
      (display-buffer buf)
      (with-current-buffer buf
        (unless inhibit-history
          (push (cons default-directory magit-currently-shown-commit)
                magit-back-navigation-history)
          (setq magit-forward-navigation-history nil))
        (setq magit-currently-shown-commit commit)
        (goto-char (point-min))
        (magit-mode-init dir 'magit-commit-mode
                         #'magit-refresh-commit-buffer commit))))
    (when select
      (pop-to-buffer buf))))

(defun magit-refresh-commit-buffer (commit)
  (magit-create-buffer-sections
    (apply #'magit-git-section nil nil
           'magit-wash-commit
           "log" "-1" "--decorate=full"
           "--pretty=medium" "--no-abbrev-commit"
           "--cc" "-p"
           `(,@(and magit-show-diffstat (list "--stat"))
             ,@magit-diff-options
             ,commit))))

;;;; (washing)

(defun magit-wash-commit ()
  (let ((magit-current-diff-range)
        (merge-commit))
    (when (looking-at "^commit \\([0-9a-fA-F]\\{40\\}\\)")
      (setq magit-current-diff-range (match-string 1))
      (add-text-properties (match-beginning 1) (match-end 1)
                           '(face magit-log-sha1)))
    (cond
     ((search-forward-regexp
       "^Merge: \\([0-9a-fA-F]+\\) \\([0-9a-fA-F]+\\)$" nil t)
      (setq magit-current-diff-range (cons (cons (match-string 1)
                                                 (match-string 2))
                                           magit-current-diff-range)
            merge-commit t)
      (let ((first  (magit-set-section nil 'commit
                                       (match-beginning 1) (match-end 1)))
            (second (magit-set-section nil 'commit
                                       (match-beginning 2) (match-end 2))))
        (magit-set-section-info (match-string 1) first)
        (magit-set-section-info (match-string 2) second))
      (magit-make-commit-button (match-beginning 1) (match-end 1))
      (magit-make-commit-button (match-beginning 2) (match-end 2)))
     (t
      (setq magit-current-diff-range
            (cons (concat magit-current-diff-range "^")
                  magit-current-diff-range))
      (setq merge-commit nil)))

    (search-forward-regexp "^$")        ; point at the beginning of log msgs

    (when magit-show-diffstat
      (let ((pos (point)))
        (save-excursion
          (forward-char)
          (when (search-forward-regexp (if merge-commit "^$" "^---$")
                                       nil t)
            (delete-region (match-beginning 0)
                           (+ (match-end 0) 1))
            (insert "\n")

            (magit-wash-diffstats)))))

    (while (and
            (search-forward-regexp
             "\\(\\b[0-9a-fA-F]\\{4,40\\}\\b\\)\\|\\(^diff\\)" nil 'noerror)
            (not (match-string 2)))
      (let ((sha1 (match-string 1))
            (start (match-beginning 1))
            (end (match-end 1)))
        (when (string-equal "commit" (magit-git-string "cat-file" "-t" sha1))
          (magit-make-commit-button start end)
          (let ((section (magit-set-section sha1 'commit start end)))
            (magit-set-section-info sha1 section)))))
    (beginning-of-line)
    (when (looking-at "^diff")
      (magit-wash-diffs))
    (goto-char (point-max))
    (when magit-commit-mode-show-buttons
      (insert "\n")
      (when magit-back-navigation-history
        (magit-with-section "[back]" 'button
          (insert-text-button "[back]"
                              'help-echo "Previous commit"
                              'action 'magit-show-commit-backward
                              'follow-link t
                              'mouse-face 'magit-item-highlight)))
      (insert " ")
      (when magit-forward-navigation-history
        (magit-with-section "[forward]" 'button
          (insert-text-button "[forward]"
                              'help-echo "Next commit"
                              'action 'magit-show-commit-forward
                              'follow-link t
                              'mouse-face 'magit-item-highlight))))))

(defun magit-make-commit-button (start end)
  (make-text-button start end
                    'help-echo "Visit commit"
                    'action (lambda (button)
                              (save-excursion
                                (goto-char button)
                                (magit-visit-item)))
                    'follow-link t
                    'mouse-face 'magit-item-highlight
                    'face 'magit-log-sha1))

;;;; (history)

(defun magit-show-commit-backward (&optional ignored)
  ;; Ignore argument passed by push-button
  "Show the commit at the head of `magit-back-navigation-history'
in `magit-commit-buffer-name'."
  (interactive)
  (with-current-buffer magit-commit-buffer-name
    (unless magit-back-navigation-history
      (error "No previous commit."))
    (let ((histitem (pop magit-back-navigation-history)))
      (push (cons default-directory magit-currently-shown-commit)
            magit-forward-navigation-history)
      (setq default-directory (car histitem))
      (magit-show-commit (cdr histitem) nil 'inhibit-history))))

(defun magit-show-commit-forward (&optional ignored)
  ;; Ignore argument passed by push-button
  "Show the commit at the head of `magit-forward-navigation-history'
in `magit-commit-buffer-name'."
  (interactive)
  (with-current-buffer magit-commit-buffer-name
    (unless magit-forward-navigation-history
      (error "No next commit."))
    (let ((histitem (pop magit-forward-navigation-history)))
      (push (cons default-directory magit-currently-shown-commit)
            magit-back-navigation-history)
      (setq default-directory (car histitem))
      (magit-show-commit (cdr histitem) nil 'inhibit-history))))

;;; Stash Mode
;;__ FIXME The parens indicate preliminary subsections.
;;;; (variables, TODO make unnecessary)

(defvar magit-currently-shown-stash nil)

;;;; (core)

(defvar magit-stash-buffer-name "*magit-stash*"
  "Name of buffer used to display a stash.")

(defun magit-show-stash (stash &optional scroll)
  (when (magit-section-p stash)
    (setq stash (magit-section-info stash)))
  (let ((dir default-directory)
        (buf (get-buffer-create magit-stash-buffer-name))
        (stash-id (magit-git-string "rev-list" "-1" stash)))
    (cond ((and (equal magit-currently-shown-stash stash-id)
                (with-current-buffer buf
                  (> (length (buffer-string)) 1)))
           (let ((win (get-buffer-window buf)))
             (cond ((not win)
                    (display-buffer buf))
                   (scroll
                    (with-selected-window win
                      (funcall scroll))))))
          (t
           (setq magit-currently-shown-stash stash-id)
           (display-buffer buf)
           (with-current-buffer buf
             (goto-char (point-min))
             (let* ((range (cons (concat stash "^2^") stash))
                    (magit-current-diff-range range)
                    (args (magit-rev-range-to-git range)))
               (magit-mode-init dir 'magit-diff-mode #'magit-refresh-diff-buffer
                                range args)))))))

;;;; (washing)

(defun magit-wash-stashes ()
  (let ((magit-old-top-section nil))
    (magit-wash-sequence #'magit-wash-stash)))

(defun magit-wash-stash ()
  (if (search-forward-regexp "stash@{\\(.*?\\)}" (line-end-position) t)
      (let ((stash (match-string-no-properties 0))
            (name (match-string-no-properties 1)))
        (delete-region (match-beginning 0) (match-end 0))
        (goto-char (match-beginning 0))
        (fixup-whitespace)
        (goto-char (line-beginning-position))
        (insert name)
        (goto-char (line-beginning-position))
        (magit-with-section stash 'stash
          (magit-set-section-info stash)
          (forward-line)))
    (forward-line))
  t)

;;; Commit Mark

(defvar magit-marked-commit nil)

(defvar-local magit-mark-overlay nil)
(put 'magit-mark-overlay 'permanent-local t)

(defun magit-refresh-marked-commits ()
  (magit-map-magit-buffers #'magit-refresh-marked-commits-in-buffer))

(defun magit-refresh-marked-commits-in-buffer ()
  (unless magit-mark-overlay
    (setq magit-mark-overlay (make-overlay 1 1))
    (overlay-put magit-mark-overlay 'face 'magit-item-mark))
  (delete-overlay magit-mark-overlay)
  (magit-map-sections
   (lambda (section)
     (when (and (eq (magit-section-type section) 'commit)
                (equal (magit-section-info section)
                       magit-marked-commit))
       (move-overlay magit-mark-overlay
                     (magit-section-beginning section)
                     (magit-section-end section)
                     (current-buffer))))
   magit-top-section))

;;; Status Mode

(define-derived-mode magit-status-mode magit-mode "Magit"
  "Mode for looking at git status.

\\{magit-status-mode-map}
Unless shadowed by the mode specific bindings above, bindings
from the parent keymap `magit-mode-map' are also available."
  :group 'magit)

;;;###autoload
(defun magit-status (dir)
  "Open a Magit status buffer for the Git repository containing DIR.
If DIR is not within a Git repository, offer to create a Git
repository in DIR.

Interactively, a prefix argument means to ask the user which Git
repository to use even if `default-directory' is under Git
control.  Two prefix arguments means to ignore `magit-repo-dirs'
when asking for user input."
  (interactive (list (if current-prefix-arg
                         (magit-read-top-dir
                          (> (prefix-numeric-value current-prefix-arg)
                             4))
                       (or (magit-get-top-dir)
                           (magit-read-top-dir nil)))))
  (let ((topdir (magit-get-top-dir dir)))
    (unless topdir
      (when (y-or-n-p
             (format "There is no Git repository in %S.  Create one? " dir))
        (magit-init dir)
        (setq topdir (magit-get-top-dir dir))))
    (when topdir
      (magit-save-some-buffers topdir)
      (let ((buf (or (magit-find-status-buffer topdir)
                     (generate-new-buffer
                      (concat "*magit: "
                              (file-name-nondirectory
                               (directory-file-name topdir)) "*")))))
        (magit-display-mode-buffer buf magit-status-buffer-switch-function)
        (magit-mode-init topdir 'magit-status-mode #'magit-refresh-status)))))

(defun magit-refresh-status ()
  (magit-git-exit-code "update-index" "--refresh")
  (magit-create-buffer-sections
    (magit-with-section 'status nil
      (run-hooks 'magit-status-insert-sections-hook)))
  (run-hooks 'magit-refresh-status-hook))

;;; Status Sections
;;;; Real Sections

(magit-define-inserter stashes ()
  (magit-git-section 'stashes
                     "Stashes:" 'magit-wash-stashes
                     "stash" "list"))

(magit-define-inserter untracked-files ()
  (unless (string= (magit-get "status" "showUntrackedFiles") "no")
    (apply 'magit-git-section
           `(untracked
             "Untracked files:"
             magit-wash-untracked-files
             "ls-files" "--others" "-t" "--exclude-standard"
             ,@(unless magit-status-verbose-untracked
                 '("--directory"))))))

(defun magit-wash-untracked-files ()
  (magit-wash-sequence
   (lambda ()
     (let ((magit-old-top-section nil))
       (when (looking-at "^? \\(.*\\)$")
         (let ((file (magit-decode-git-path
                      (match-string-no-properties 1))))
           (delete-region (point) (+ (line-end-position) 1))
           (magit-with-section file 'file
             (magit-set-section-info file)
             (insert "\t" file "\n")))
         t)))))

(magit-define-inserter pending-commits ()
  (let* ((info (magit-read-rewrite-info))
         (pending (cdr (assq 'pending info))))
    (when pending
      (magit-with-section 'pending nil
        (insert (propertize "Pending commits:\n"
                            'face 'magit-section-title))
        (dolist (p pending)
          (let* ((commit (car p))
                 (properties (cdr p))
                 (used (plist-get properties 'used)))
            (magit-with-section commit 'commit
              (magit-set-section-info commit)
              (insert (magit-git-string
                       "log" "-1"
                       (if used
                           "--pretty=format:. %s"
                         "--pretty=format:* %s")
                       commit "--")
                      "\n")))))
      (insert "\n"))))

(magit-define-inserter pending-changes ()
  (let* ((info (magit-read-rewrite-info))
         (orig (cadr (assq 'orig info))))
    (when orig
      (magit-git-section 'pending-changes
                         "Pending changes"
                         'magit-wash-diffs
                         "diff" (magit-diff-U-arg) "-R" orig))))

(magit-define-inserter unstaged-changes ()
  (let ((magit-current-diff-range (cons 'index 'working))
        (magit-diff-options (append '() magit-diff-options)))
    (magit-git-section 'unstaged
                       "Unstaged changes:" 'magit-wash-raw-diffs
                       "diff-files")))

(magit-define-inserter staged-changes ()
  (let ((no-commit (not (magit-git-success "log" "-1" "HEAD"))))
    (when (or no-commit (magit-anything-staged-p))
      (let ((magit-current-diff-range (cons "HEAD" 'index))
            (base (if no-commit
                      (magit-git-string "mktree")
                    "HEAD"))
            (magit-diff-options (append '("--cached") magit-diff-options)))
        (magit-git-section 'staged "Staged changes:"
                           (apply-partially #'magit-wash-raw-diffs t)
                           "diff-index" "--cached"
                           base)))))

(magit-define-inserter unpulled-commits ()
  (let ((tracked (magit-get-tracked-branch nil t)))
    (when tracked
      (magit-git-section 'unpulled "Unpulled commits:"
                         (apply-partially 'magit-wash-log 'unique)
                         "log" magit-log-format
                         (magit-diff-abbrev-arg)
                         (concat "HEAD.." tracked)))))

(magit-define-inserter unpushed-commits ()
  (let ((tracked (magit-get-tracked-branch nil t)))
    (when tracked
      (magit-git-section 'unpushed "Unpushed commits:"
                         (apply-partially 'magit-wash-log 'unique)
                         "log" magit-log-format
                         (magit-diff-abbrev-arg)
                         (concat tracked "..HEAD")))))

;;;; Line Sections

(defvar magit-status-line-align-to 9)

(defun magit-insert-status-line (heading info-string)
  (declare (indent 1))
  (insert heading ":"
          (make-string (max 1 (- magit-status-line-align-to
                                 (length heading))) ?\ )
          info-string "\n"))

(defun magit-insert-status-local-line ()
  (magit-insert-status-line "Local"
    (concat (propertize (if (magit--bisecting-p)
                            (magit--bisect-info-for-status)
                          (or (magit-get-current-branch)
                              "(detached)"))
                        'face 'magit-branch)
            " " (abbreviate-file-name default-directory))))

(magit-define-inserter status-remote-line ()
  (let* ((branch  (magit-get-current-branch))
         (tracked (magit-get-tracked-branch branch)))
    (when tracked
      (magit-insert-status-line "Remote"
        (concat (and (magit-get-boolean "branch" branch "rebase") "onto ")
                (magit-format-tracked-line tracked branch))))))

(defun magit-format-tracked-line (tracked branch)
  (when tracked
    (setq tracked (propertize tracked 'face 'magit-branch))
    (let ((remote (magit-get "branch" branch "remote")))
      (concat (if (string= "." remote)
                  (concat "branch " tracked)
                (when (string-match (concat "^" remote) tracked)
                  (setq tracked (substring tracked (1+ (length remote)))))
                (concat tracked " @ " remote
                        " (" (magit-get "remote" remote "url") ")"))))))

(defun magit-insert-status-head-line ()
  (magit-insert-status-line "Head"
    (or (magit-format-commit "HEAD" "%h %s")
        "nothing committed (yet)")))

(defun magit-insert-status-tags-line ()
  (let* ((current-tag (magit-get-current-tag t))
         (next-tag (magit-get-next-tag t))
         (both-tags (and current-tag next-tag t))
         (tag-subject (eq magit-status-tags-line-subject 'tag)))
    (when (or current-tag next-tag)
      (magit-insert-status-line
       (if both-tags "Tags" "Tag")
       (concat
        (and current-tag (apply 'magit-format-status-tag-sentence
                                tag-subject current-tag))
        (and both-tags ", ")
        (and next-tag (apply 'magit-format-status-tag-sentence
                             (not tag-subject) next-tag)))))))

(defun magit-format-status-tag-sentence (behindp tag cnt &rest ignored)
  (concat (propertize tag 'face 'magit-tag)
          (and (> cnt 0)
               (concat (if (eq magit-status-tags-line-subject 'tag)
                           (concat " (" (propertize (format "%s" cnt)
                                                    'face 'magit-branch))
                         (format " (%i" cnt))
                       " " (if behindp "behind" "ahead") ")"))))

(defun magit-insert-status-merge-line ()
  (let ((heads (magit-file-lines (magit-git-dir "MERGE_HEAD"))))
    (when heads
      (magit-insert-status-line "Merging"
        (concat
         (mapconcat 'identity (mapcar 'magit-name-rev heads) ", ")
         "; Resolve conflicts, or press \"m A\" to Abort")))))

(defun magit-insert-status-rebase-lines ()
  (let ((rebase (magit-rebase-info)))
    (when rebase
      (magit-insert-status-line "Rebasing"
        (apply 'format
               "onto %s (%s of %s); Press \"R\" to Abort, Skip, or Continue"
               rebase))
      (when (nth 3 rebase)
        (magit-insert-status-line "Stopped"
          (magit-format-commit (nth 3 rebase) "%h %s"))))))

(defun magit-insert-empty-line ()
  (insert "\n"))

;;; Various Utilities (2)
;;;; Save Buffers

(defvar magit-default-directory nil)

(defun magit-save-some-buffers (&optional msg pred topdir)
  "Save some buffers if variable `magit-save-some-buffers' is non-nil.
If variable `magit-save-some-buffers' is set to `dontask' then
don't ask the user before saving the buffers, just go ahead and
do it.

Optional argument MSG is displayed in the minibuffer if variable
`magit-save-some-buffers' is nil.

Optional second argument PRED determines which buffers are considered:
If PRED is nil, all the file-visiting buffers are considered.
If PRED is t, then certain non-file buffers will also be considered.
If PRED is a zero-argument function, it indicates for each buffer whether
to consider it or not when called with that buffer current."
  (interactive)
  (let ((predicate-function (or pred magit-save-some-buffers-predicate))
        (magit-default-directory (or topdir default-directory)))
    (if magit-save-some-buffers
        (save-some-buffers
         (eq magit-save-some-buffers 'dontask)
         predicate-function)
      (when msg
        (message msg)))))

(defun magit-save-buffers-predicate-all ()
  "Prompt to save all buffers with unsaved changes."
  t)

(defun magit-save-buffers-predicate-tree-only ()
  "Only prompt to save buffers which are within the current git project.
As determined by the directory passed to `magit-status'."
  (and buffer-file-name
       (string= (magit-get-top-dir magit-default-directory)
                (magit-get-top-dir (file-name-directory buffer-file-name)))))

;;;; Read Repository

(defun magit-read-top-dir (dir)
  "Ask the user for a Git repository.
The choices offered by auto-completion will be the repositories
under `magit-repo-dirs'.  If `magit-repo-dirs' is nil or DIR is
non-nil, then autocompletion will offer directory names."
  (if (and (not dir) magit-repo-dirs)
      (let* ((repos (magit-list-repos magit-repo-dirs))
             (reply (magit-completing-read "Git repository: " repos)))
        (file-name-as-directory
         (or (cdr (assoc reply repos))
             (if (file-directory-p reply)
                 (expand-file-name reply)
               (error "Not a repository or a directory: %s" reply)))))
    (file-name-as-directory
     (read-directory-name "Git repository: "
                          (or (magit-get-top-dir) default-directory)))))

(defun magit-list-repos (dirs)
  (magit-list-repos-remove-conflicts
   (cl-loop for dir in dirs
            append (cl-loop for repo in
                            (magit-list-repos* dir magit-repo-dirs-depth)
                    collect (cons (file-name-nondirectory repo) repo)))))

(defun magit-list-repos* (dir depth)
  "Return a list of repos found in DIR, recursing up to DEPTH levels deep."
  (if (magit-git-repo-p dir)
      (list (expand-file-name dir))
    (and (> depth 0)
         (file-directory-p dir)
         (not (member (file-name-nondirectory dir)
                      '(".." ".")))
         (cl-loop for entry in (directory-files dir t nil t)
                  append (magit-list-repos* entry (1- depth))))))

(defun magit-list-repos-remove-conflicts (alist)
  (let ((dict (make-hash-table :test 'equal))
        (alist (delete-dups alist))
        (result nil))
    (dolist (a alist)
      (puthash (car a) (cons (cdr a) (gethash (car a) dict))
               dict))
    (maphash
     (lambda (key value)
       (if (= (length value) 1)
           (push (cons key (car value)) result)
         (let ((sub (magit-list-repos-remove-conflicts
                     (mapcar
                      (lambda (entry)
                        (let ((dir (directory-file-name
                                    (substring entry 0 (- (length key))))))
                          (cons (concat (file-name-nondirectory dir) "/" key)
                                entry)))
                      value))))
           (setq result (append result sub)))))
     dict)
    result))

;;; Acting (1)
;;;; Merging

(defun magit-merge-check-clean ()
  (or (not magit-merge-warn-dirty-worktree)
      (magit-everything-clean-p)
      (yes-or-no-p "Running merge in a dirty worktree could cause data loss.  Continue?")))

;;;###autoload
(defun magit-merge (revision &optional do-commit)
  "Merge REVISION into the current 'HEAD', leaving changes uncommitted.
With a prefix argument, skip editing the log message and commit.
\('git merge [--no-commit] REVISION')."
  (interactive (list (when (magit-merge-check-clean)
                       (magit-read-rev "Merge" (magit-guess-branch)))
                     current-prefix-arg))
  (when revision
    (apply 'magit-run-git
           "merge"
           (magit-rev-to-git revision)
           (if do-commit
               magit-custom-options
             (cons "--no-commit" magit-custom-options)))
    (when (file-exists-p ".git/MERGE_MSG")
      (let ((magit-custom-options nil))
        (magit-commit)))))

;;;###autoload
(defun magit-merge-abort ()
  "Abort the current merge operation."
  (interactive)
  (if (file-exists-p (magit-git-dir "MERGE_HEAD"))
      (when (yes-or-no-p "Abort merge? ")
        (magit-run-git-async "merge" "--abort"))
    (error "No merge in progress")))

;;;; Stage

(defun magit-stage-item (&optional file)
  "Add the item at point to the staging area.
With a prefix argument, prompt for a file to be staged instead."
  (interactive
   (when current-prefix-arg
     (list (file-relative-name (read-file-name "File to stage: " nil nil t)
                               (magit-get-top-dir)))))
  (if file
      (magit-run-git "add" file)
    (magit-section-action (item info "stage")
      ((untracked file)
       (magit-run-git "add" info))
      ((untracked)
       (apply #'magit-run-git "add" "--"
              (magit-git-lines "ls-files" "--other" "--exclude-standard")))
      ((unstaged diff hunk)
       (if (string-match "^diff --cc"
                         ;; XXX Using the title is a bit too clever.
                         (magit-section-title (magit-section-parent item)))
           (error (concat "Can't stage individual resolution hunks.  "
                          "Please stage the whole file."))
         (magit-apply-hunk-item item "--cached")))
      ((unstaged diff)
       (magit-run-git "add" "-u" (magit-diff-item-file item)))
      ((unstaged)
       (magit-stage-all))
      ((staged *)
       (error "Already staged"))
      ((diff diff)
       (save-excursion
         (magit-goto-parent-section)
         (magit-stage-item)))
      ((diff diff hunk)
       (save-excursion
         (magit-goto-parent-section)
         (magit-goto-parent-section)
         (magit-stage-item)))
      ((hunk)
       (error "Can't stage this hunk"))
      ((diff)
       (error "Can't stage this diff")))))

;;;###autoload
(defun magit-stage-all (&optional including-untracked)
  "Add all remaining changes in tracked files to staging area.
With a prefix argument, add remaining untracked files as well.
\('git add [-u] .')."
  (interactive "P")
  (when (or (not magit-stage-all-confirm)
            (yes-or-no-p "Stage all changes?"))
    (if including-untracked
        (magit-run-git "add" ".")
      (magit-run-git "add" "-u" "."))))

;;;; Unstage

(defun magit-unstage-item ()
  "Remove the item at point from the staging area."
  (interactive)
  (magit-section-action (item info "unstage")
    ((staged diff hunk)
     (magit-apply-hunk-item item "--reverse" "--cached"))
    ((staged diff)
     (when (eq (car info) 'unmerged)
       (error "Can't unstage an unmerged file.  Resolve it first"))
     (if (magit-no-commit-p)
         (magit-run-git "rm" "--cached" "--" (magit-diff-item-file item))
       (magit-run-git "reset" "-q" "HEAD" "--" (magit-diff-item-file item))))
    ((staged)
     (magit-unstage-all))
    ((unstaged *)
     (error "Already unstaged"))
    ((diff diff)
     (save-excursion
       (magit-goto-parent-section)
       (magit-unstage-item)))
    ((diff diff hunk)
     (save-excursion
       (magit-goto-parent-section)
       (magit-goto-parent-section)
       (magit-unstage-item)))
    ((hunk)
     (error "Can't unstage this hunk"))
    ((diff)
     (error "Can't unstage this diff"))))

;;;###autoload
(defun magit-unstage-all ()
  "Remove all changes from staging area.
\('git reset --mixed HEAD')."
  (interactive)
  (when (or (not magit-unstage-all-confirm)
            (yes-or-no-p "Unstage all changes?"))
    (magit-run-git "reset" "HEAD" "--")))

;;;; Branching

(defun magit-escape-branch-name (branch)
  "Escape branch name BRANCH to remove problematic characters."
  (replace-regexp-in-string "[/]" "-" branch))

(defun magit-default-tracking-name-remote-plus-branch (remote branch)
  "Use the remote name plus a hyphen plus the escaped branch name for tracking branches."
  (concat remote "-" (magit-escape-branch-name branch)))

(defun magit-default-tracking-name-branch-only (remote branch)
  "Use just the escaped branch name for tracking branches."
  (magit-escape-branch-name branch))

(defun magit-get-tracking-name (remote branch)
  "Given a REMOTE and a BRANCH name, ask the user for a local
tracking brach name suggesting a sensible default."
  (when (yes-or-no-p
         (format "Create local tracking branch for %s? " branch))
    (let* ((default-name
            (funcall magit-default-tracking-name-function remote branch))
           (chosen-name
            (read-string (format "Call local branch (%s): " default-name)
                         nil nil default-name)))
      (when (magit-ref-exists-p (concat "refs/heads/" chosen-name))
        (error "'%s' already exists." chosen-name))
      chosen-name)))

(defun magit-maybe-create-local-tracking-branch (rev)
  "Depending on the users wishes, create a tracking branch for
REV... maybe."
  (if (string-match "^\\(?:refs/\\)?remotes/\\([^/]+\\)/\\(.+\\)" rev)
      (let* ((remote (match-string 1 rev))
             (branch (match-string 2 rev))
             (tracker-name (magit-get-tracking-name remote branch)))
        (when tracker-name
          (magit-run-git "checkout" "-b" tracker-name rev)
          t))
    nil))

;;;###autoload (autoload 'magit-checkout "magit")
(magit-define-command checkout (revision)
  "Switch 'HEAD' to REVISION and update working tree.
Fails if working tree or staging area contain uncommitted changes.
If REVISION is a remote branch, offer to create a local tracking branch.
\('git checkout [-b] REVISION')."
  (interactive
   (list (let ((current-branch (magit-get-current-branch))
               (default (magit-default-rev)))
           (magit-read-rev (format "Switch from '%s' to" current-branch)
                           (unless (string= current-branch default)
                             default)
                           (if current-branch
                               (cons (concat "refs/heads/" current-branch "$")
                                     magit-uninteresting-refs)
                             magit-uninteresting-refs)))))
  (when (and revision
             (not (magit-maybe-create-local-tracking-branch revision)))
    (magit-save-some-buffers)
    (magit-run-git "checkout" (magit-rev-to-git revision))))

;;;###autoload (autoload 'magit-create-branch "magit")
(magit-define-command create-branch (branch parent)
  "Switch 'HEAD' to new BRANCH at revision PARENT and update working tree.
Fails if working tree or staging area contain uncommitted changes.
\('git checkout -b BRANCH REVISION')."
  (interactive
   (list (read-string "Create branch: ")
         (magit-read-rev "Parent"
                         (or (magit-name-rev (magit-commit-at-point))
                             (magit-get-current-branch)))))
  (when (and branch (not (string= branch ""))
             parent)
    (magit-save-some-buffers)
    (apply #'magit-run-git
           "checkout" "-b"
           branch
           (append magit-custom-options (list (magit-rev-to-git parent))))))

;;;###autoload
(defun magit-delete-branch (branch &optional force)
  "Delete the BRANCH.
If the branch is the current one, offers to switch to `master' first.
With prefix, forces the removal even if it hasn't been merged.
Works with local or remote branches.
\('git branch [-d|-D] BRANCH' or 'git push <remote-part-of-BRANCH> :refs/heads/BRANCH')."
  (interactive (list (magit-read-rev-with-default "Branch to delete" 'notrim)
                     current-prefix-arg))
  (let* ((remote (magit-remote-part-of-branch branch))
         (current (magit-get-current-branch))
         (is-current (string= branch current))
         (is-master (string= branch "master"))
         (args (list "branch"
                     (if force "-D" "-d")
                     branch)))
    (cond
     (remote
      (magit-run-git-async "push" remote
                           (concat ":refs/heads/"
                                   (magit-branch-no-remote branch))))
     ((and is-current is-master)
      (message "Cannot delete master branch while it's checked out."))
     (is-current
      (if (y-or-n-p "Cannot delete current branch. Switch to master first? ")
          (progn
            (magit-checkout "master")
            (apply 'magit-run-git args))
        (message "The current branch was not deleted.")))
     (t
      (apply 'magit-run-git args)))))

;;;###autoload
(defun magit-rename-branch (old new &optional force)
  "Rename branch OLD to NEW.
With prefix, forces the rename even if NEW already exists.
\('git branch [-m|-M] OLD NEW')."
  (interactive
   (let* ((old (magit-read-rev-with-default "Old name"))
          (new (read-string "New name: " old)))
     (list old new current-prefix-arg)))
  (if (or (null old) (string= old "")
          (null new) (string= new "")
          (string= old new))
      (message "Cannot rename branch \"%s\" to \"%s\"." old new)
    (magit-run-git "branch"
                   (if force "-M" "-m")
                   (magit-rev-to-git old) new)))

(defun magit-guess-branch ()
  "Return a branch name depending on the context of cursor.
If no branch is found near the cursor return nil."
  (magit-section-case (item info)
    ((branch)        (magit-section-info (magit-current-section)))
    ((wazzup commit) (magit-section-info (magit-section-parent item)))
    ((commit)        (magit-name-rev info))
    ((wazzup)        info)
    (t               (magit-get-previous-branch))))

;;;; Remoting

;;;###autoload
(defun magit-add-remote (remote url)
  "Add the REMOTE and fetch it.
\('git remote add REMOTE URL')."
  (interactive (list (read-string "Add remote: ")
                     (read-string "URL: ")))
  (magit-run-git-async "remote" "add" "-f" remote url))

;;;###autoload
(defun magit-remove-remote (remote)
  "Delete the REMOTE.
\('git remote rm REMOTE')."
  (interactive (list (magit-read-remote "Remote to delete")))
  (magit-run-git "remote" "rm" remote))

;;;###autoload
(defun magit-rename-remote (old new)
  "Rename remote OLD to NEW.
\('git remote rename OLD NEW')."
  (interactive
   (let* ((old (magit-read-remote "Old name"))
          (new (read-string "New name: " old)))
     (list old new)))
  (if (or (null old) (string= old "")
          (null new) (string= new "")
          (string= old new))
      (message "Cannot rename remote \"%s\" to \"%s\"." old new)
    (magit-run-git "remote" "rename" old new)))

(defun magit-guess-remote ()
  (magit-section-case (item info)
    ((branch)
     (magit-section-info (magit-section-parent item)))
    ((remote)
     info)
    (t
     (if (string= info ".")
         info
       (magit-get-current-remote)))))

;;;; Rebase

(defun magit-rebase-info ()
  "Return a list indicating the state of an in-progress rebase.

The returned list has the form (ONTO DONE TOTAL STOPPED).
ONTO is the commit being rebased onto.
DONE and TOTAL are integers with obvious meanings.
STOPPED is the SHA-1 of the commit at which rebase stopped.

Return nil if there is no rebase in progress."
  (let ((m (magit-git-dir "rebase-merge"))
        (a (magit-git-dir "rebase-apply")))
    (cond
     ((file-directory-p m) ; interactive
      (list
       (magit-name-rev (magit-file-line  (expand-file-name "onto" m)))
       (length         (magit-file-lines (expand-file-name "done" m)))
       (cl-loop for line in (magit-file-lines
                             (expand-file-name "git-rebase-todo.backup" m))
                count (string-match "^[^#\n]" line))
       (magit-file-line (expand-file-name "stopped-sha" m))))

     ((file-regular-p (expand-file-name "onto" a)) ; non-interactive
      (list
       (magit-name-rev       (magit-file-line (expand-file-name "onto" a)))
       (1- (string-to-number (magit-file-line (expand-file-name "next" a))))
       (string-to-number     (magit-file-line (expand-file-name "last" a)))
       (let ((patch-header (magit-file-line
                            (car (directory-files a t "^[0-9]\\{4\\}$")))))
         (when (string-match "^From \\([a-z0-9]\\{40\\}\\) " patch-header)
           (match-string 1 patch-header))))))))

(defun magit-rebase-step ()
  (interactive)
  (if (magit-rebase-info)
      (let ((cursor-in-echo-area t)
            (message-log-max nil))
        (message "Rebase in progress. [A]bort, [S]kip, or [C]ontinue? ")
        (cl-case (read-event)
          ((?A ?a) (magit-run-git-async "rebase" "--abort"))
          ((?S ?s) (magit-run-git-async "rebase" "--skip"))
          ((?C ?c) (magit-with-emacsclient magit-server-window-for-commit
                     (magit-run-git-async "rebase" "--continue")))))
    (let* ((branch (magit-get-current-branch))
           (rev (magit-read-rev
                 "Rebase to"
                 (magit-get-tracked-branch branch nil t)
                 (if branch
                     (cons (concat "refs/heads/" branch)
                           magit-uninteresting-refs)
                   magit-uninteresting-refs))))
      (magit-run-git "rebase" (magit-rev-to-git rev)))))

;;;###autoload
(defun magit-interactive-rebase (commit)
  "Start a git rebase -i session, old school-style."
  (interactive
   (let* ((section (get-text-property (point) 'magit-section))
          (commit (and (member 'commit (magit-section-context-type section))
                       (magit-section-info section))))
     (list (if commit
               (concat commit "^")
             (magit-read-rev "Interactively rebase to" (magit-guess-branch))))))
  (magit-assert-emacsclient "rebase interactively")
  (magit-with-emacsclient magit-server-window-for-rebase
    (magit-run-git-async "rebase" "-i" commit)))

;;;; Reset

;;;###autoload (autoload 'magit-reset-head "magit")
(magit-define-command reset-head (revision &optional hard)
  "Switch 'HEAD' to REVISION, keeping prior working tree and staging area.
Any differences from REVISION become new changes to be committed.
With prefix argument, all uncommitted changes in working tree
and staging area are lost.
\('git reset [--soft|--hard] REVISION')."
  (interactive (list (magit-read-rev (format "%s head to"
                                             (if current-prefix-arg
                                                 "Hard reset"
                                               "Reset"))
                                     (or (magit-default-rev) "HEAD^"))
                     current-prefix-arg))
  (magit-run-git "reset" (if hard "--hard" "--soft")
                 (magit-rev-to-git revision) "--"))

;;;###autoload (autoload 'magit-reset-head-hard "magit")
(magit-define-command reset-head-hard (revision)
  "Switch 'HEAD' to REVISION, losing all changes.
Uncomitted changes in both working tree and staging area are lost.
\('git reset --hard REVISION')."
  (interactive (list (magit-read-rev (format "Hard reset head to")
                                     (or (magit-default-rev) "HEAD"))))
  (magit-reset-head revision t))

;;;###autoload (autoload 'magit-reset-working-tree "magit")
(magit-define-command reset-working-tree (&optional arg)
  "Revert working tree and clear changes from staging area.
\('git reset --hard HEAD').

With a prefix arg, also remove untracked files.
With two prefix args, remove ignored files as well."
  (interactive "p")
  (let ((include-untracked (>= arg 4))
        (include-ignored (>= arg 16)))
    (when (yes-or-no-p (format "Discard all uncommitted changes%s%s? "
                               (if include-untracked
                                   ", untracked files"
                                 "")
                               (if include-ignored
                                   ", ignored files"
                                 "")))
      (magit-reset-head-hard "HEAD")
      (when include-untracked
        (magit-run-git "clean" "-fd" (if include-ignored "-x" ""))))))

;;;; Rewriting

(defun magit-read-rewrite-info ()
  (when (file-exists-p (magit-git-dir "magit-rewrite-info"))
    (with-temp-buffer
      (insert-file-contents (magit-git-dir "magit-rewrite-info"))
      (goto-char (point-min))
      (read (current-buffer)))))

(defun magit-write-rewrite-info (info)
  (with-temp-file (magit-git-dir "magit-rewrite-info")
    (prin1 info (current-buffer))
    (princ "\n" (current-buffer))))

(defun magit-rewrite-set-commit-property (commit prop value)
  (let* ((info (magit-read-rewrite-info))
         (pending (cdr (assq 'pending info)))
         (p (assoc commit pending)))
    (when p
      (setf (cdr p) (plist-put (cdr p) prop value))
      (magit-write-rewrite-info info)
      (magit-need-refresh))))

(defun magit-rewrite-set-used ()
  (interactive)
  (magit-section-case (item info)
    ((pending commit)
     (magit-rewrite-set-commit-property info 'used t)
     (magit-refresh))))

(defun magit-rewrite-set-unused ()
  (interactive)
  (magit-section-case (item info)
    ((pending commit)
     (magit-rewrite-set-commit-property info 'used nil)
     (magit-refresh))))

(defun magit-rewrite-start (from &optional onto)
  (interactive (list (magit-read-rev-with-default "Rewrite from")))
  (or (magit-everything-clean-p)
      (error "You have uncommitted changes"))
  (or (not (magit-read-rewrite-info))
      (error "Rewrite in progress"))
  (let* ((orig (magit-rev-parse "HEAD"))
         (base (if (or (eq magit-rewrite-inclusive t)
                       (and (eq magit-rewrite-inclusive 'ask)
                            (y-or-n-p "Include selected revision in rewrite? ")))
                   (or (car (magit-commit-parents from))
                       (error "Can't rewrite a parentless commit."))
                 from))
         (pending (magit-git-lines "rev-list" (concat base ".."))))
    (magit-write-rewrite-info `((orig ,orig)
                                (pending ,@(mapcar #'list pending))))
    (magit-run-git "reset" "--hard" base "--")))

(defun magit-rewrite-stop (&optional noconfirm)
  (interactive)
  (let* ((info (magit-read-rewrite-info)))
    (or info
        (error "No rewrite in progress"))
    (when (or noconfirm
              (yes-or-no-p "Stop rewrite? "))
      (magit-write-rewrite-info nil)
      (magit-refresh))))

(defun magit-rewrite-abort ()
  (interactive)
  (let* ((info (magit-read-rewrite-info))
         (orig (cadr (assq 'orig info))))
    (or info
        (error "No rewrite in progress"))
    (or (magit-everything-clean-p)
        (error "You have uncommitted changes"))
    (when (yes-or-no-p "Abort rewrite? ")
      (magit-write-rewrite-info nil)
      (magit-run-git "reset" "--hard" orig "--"))))

(defun magit-rewrite-finish ()
  (interactive)
  (magit-with-refresh
    (magit-rewrite-finish-step)))

(defun magit-rewrite-finish-step ()
  (let ((info (magit-read-rewrite-info)))
    (or info
        (error "No rewrite in progress"))
    (let* ((pending (cdr (assq 'pending info)))
           (first-unused
            (let ((rpend (reverse pending)))
              (while (and rpend (plist-get (cdr (car rpend)) 'used))
                (setq rpend (cdr rpend)))
              (car rpend)))
           (commit (car first-unused)))
      (cond ((not first-unused)
             (magit-rewrite-stop t))
            ((magit-cherry-pick-commit commit)
             (magit-rewrite-set-commit-property commit 'used t)
             (magit-rewrite-finish-step))))))

;;;; Fetching

;;;###autoload (autoload 'magit-fetch "magit")
(magit-define-command fetch (remote)
  "Fetch from REMOTE."
  (interactive (list (magit-read-remote "Fetch remote")))
  (apply 'magit-run-git-async "fetch" remote magit-custom-options))

;;;###autoload (autoload 'magit-fetch-current "magit")
(magit-define-command fetch-current ()
  "Run fetch for default remote.

If there is no default remote, ask for one."
  (interactive)
  (magit-fetch (or (magit-get-current-remote)
                   (magit-read-remote "Fetch remote"))))

;;;###autoload (autoload 'magit-remote-update "magit")
(magit-define-command remote-update ()
  "Update all remotes."
  (interactive)
  (apply 'magit-run-git-async "remote" "update" magit-custom-options))

;;;; Pulling

;;;###autoload (autoload 'magit-pull "magit")
(magit-define-command pull ()
  "Run git pull.

If there is no default remote, the user is prompted for one and
its values is saved with git config.  If there is no default
merge branch, the user is prompted for one and its values is
saved with git config.  With a prefix argument, the default
remote is not used and the user is prompted for a remote.  With
two prefix arguments, the default merge branch is not used and
the user is prompted for a merge branch.  Values entered by the
user because of prefix arguments are not saved with git config."
  (interactive)
  (let* ((branch (magit-get-current-branch))
         (branch-remote (magit-get-remote branch))
         (branch-merge (magit-get "branch" branch "merge"))
         (branch-merge-name (and branch-merge
                             (save-match-data
                               (string-match "^refs/heads/\\(.+\\)" branch-merge)
                               (match-string 1 branch-merge))))
         (choose-remote (>= (prefix-numeric-value current-prefix-arg) 4))
         (choose-branch (>= (prefix-numeric-value current-prefix-arg) 16))
         (remote-needed (or choose-remote
                            (not branch-remote)))
         (branch-needed (or choose-branch
                            (not branch-merge-name)))
         (chosen-branch-remote
          (if remote-needed
              (magit-read-remote "Pull from remote" branch-remote)
            branch-remote))
         (chosen-branch-merge-name
          (if branch-needed
              (magit-read-remote-branch chosen-branch-remote
                                        (format "Pull branch from remote %s"
                                                chosen-branch-remote))
            branch-merge-name)))
    (when (and (not branch-remote)
               (not choose-remote))
      (magit-set chosen-branch-remote "branch" branch "remote"))
    (when (and (not branch-merge-name)
               (not choose-branch))
      (magit-set (format "%s" chosen-branch-merge-name)
                 "branch" branch "merge"))
    (apply 'magit-run-git-async "pull" "-v"
           (append
            magit-custom-options
            (when choose-remote
              (list chosen-branch-remote))
            (when choose-branch
               (list (format "refs/heads/%s:refs/remotes/%s/%s"
                             chosen-branch-merge-name
                             chosen-branch-remote
                             chosen-branch-merge-name)))))))

;;;; Running

(defun magit-parse-arguments (command)
  (require 'eshell)
  (with-temp-buffer
    (insert command)
    (mapcar 'eval (eshell-parse-arguments (point-min) (point-max)))))

;;;###autoload
(defun magit-shell-command (command)
  "Perform arbitrary shell COMMAND."
  (interactive "sCommand: ")
  (let ((args (magit-parse-arguments command))
        (magit-process-popup-time 0))
    (magit-run* args nil nil nil t)))

(defvar magit-git-command-history nil)

;;;###autoload
(defun magit-git-command (command)
  "Perform arbitrary Git COMMAND.

Similar to `magit-shell-command', but involves slightly less
typing and automatically refreshes the status buffer."
  (interactive
   (list (read-string "Run git like this: " nil 'magit-git-command-history)))
  (require 'pcomplete)
  (let ((args (magit-parse-arguments command))
        (magit-process-popup-time 0))
    (magit-with-refresh
      (magit-run-git* args nil nil nil t))))

;;;; Pushing

;;;###autoload (autoload 'magit-push-tags "magit")
(magit-define-command push-tags ()
  "Push tags to a remote repository.

Push tags to the current branch's remote.  If that isn't set push
to \"origin\" or if that remote doesn't exit but only a single
remote is defined use that.  Otherwise or with a prefix argument
ask the user what remote to use."
  (interactive)
  (let* ((branch  (magit-get-current-branch))
         (remotes (magit-git-lines "remote"))
         (remote  (or (and branch (magit-get-remote branch))
                      (car (member  "origin" remotes))
                      (and (= (length remotes) 1)
                           (car remotes)))))
    (when (or current-prefix-arg (not remote))
      (setq remote (magit-read-remote "Push to remote")))
    (magit-run-git-async "push" remote "--tags")))

;;;###autoload (autoload 'magit-push "magit")
(magit-define-command push ()
  "Push the current branch to a remote repository.

By default push to the remote specified by the git-config(1) option
branch.<name>.remote or else origin.  Otherwise or with a prefix
argument instead ask the user what remote to push to.

When pushing to branch.<name>.remote push to the branch specified by
branch.<name>.merge.  When pushing to another remote or if the latter
option is not set push to the remote branch with the same name as the
local branch being pushed.  With two or more prefix arguments instead
ask the user what branch to push to.  In this last case actually push
even if `magit-set-upstream-on-push's value is `refuse'."
  (interactive)
  (let* ((branch (or (magit-get-current-branch)
                     (error "Don't push a detached head.  That's gross")))
         (branch-remote (and branch (magit-get "branch" branch "remote")))
         (origin-remote (and (magit-get "remote" "origin" "url") "origin"))
         (push-remote (if (or current-prefix-arg
                              (and (not branch-remote)
                                   (not origin-remote)))
                          (magit-read-remote
                           (format "Push %s to remote" branch)
                           (or branch-remote origin-remote))
                        (or branch-remote origin-remote)))
         ref-name ref-branch)
    (cond ((>= (prefix-numeric-value current-prefix-arg) 16)
           (setq ref-name (magit-read-remote-branch
                           push-remote
                           (format "Push %s as branch" branch)))
           (setq ref-branch (if (string-prefix-p "refs/" ref-name)
                                ref-name
                              (concat "refs/heads/" ref-name))))
          ((equal branch-remote push-remote)
           (setq ref-branch (magit-get "branch" branch "merge"))))
    (if (and (not ref-branch)
             (eq magit-set-upstream-on-push 'refuse))
        (error "Not pushing since no upstream has been set")
      (let ((set-upstream-on-push
             (and (not ref-branch)
                  (or (eq magit-set-upstream-on-push 'dontask)
                      (and (or (eq magit-set-upstream-on-push t)
                               (and (not branch-remote)
                                    (eq magit-set-upstream-on-push 'askifnotset)))
                           (yes-or-no-p "Set upstream while pushing? "))))))
        (apply 'magit-run-git-async "push" "-v" push-remote
               (if ref-branch
                   (format "%s:%s" branch ref-branch)
                 branch)
               (if set-upstream-on-push
                   (cons "--set-upstream" magit-custom-options)
                 magit-custom-options))
        ;; Although git will automatically set up the remote,
        ;; it doesn't set up the branch to merge (at least as of Git 1.6.6.1),
        ;; so we have to do that manually.
        (when (and ref-branch
                   (or set-upstream-on-push
                       (member "-u" magit-custom-options)))
          (magit-set ref-branch "branch" branch "merge"))))))

;;;; Committing

;;;###autoload
(defun magit-commit (&optional amendp)
  "Create a new commit on HEAD.
With a prefix argument amend to the commit at HEAD instead.
\('git commit [--amend]')."
  (interactive "P")
  (let ((args magit-custom-options))
    (when amendp
      (setq args (cons "--amend" args)))
    (if (not (or (magit-anything-staged-p)
                 (member "--allow-empty" args)
                 (member "--all" args)
                 (member "--amend" args)))
        (if (and (magit-rebase-info)
                 (y-or-n-p "Nothing staged.  Continue in-progress rebase? "))
            (magit-run-git-async "rebase" "--continue")
          (error
           "Nothing staged.  Set --allow-empty, --all, or --amend in popup."))
      (when (and magit-expand-staged-on-commit
                 (derived-mode-p 'magit-status-mode))
        (magit-jump-to-staged)
        (with-local-quit
          (if (eq magit-expand-staged-on-commit 'full)
              (magit-show-level 4 nil)
            (magit-expand-section)))
        (recenter 0))
      (magit-commit-internal "commit" args))))

(defun magit-commit-internal (subcmd args)
  (setq git-commit-previous-winconf (current-window-configuration))
  (if (magit-use-emacsclient-p)
      (magit-with-emacsclient magit-server-window-for-commit
        (apply 'magit-run-git-async subcmd args))
    (let ((topdir (magit-get-top-dir))
          (editmsg (magit-git-dir (if (equal subcmd "tag")
                                      "TAG_EDITMSG"
                                    "COMMIT_EDITMSG"))))
      (with-current-buffer (find-file-noselect editmsg)
        (funcall (if (functionp magit-server-window-for-commit)
                     magit-server-window-for-commit
                   'switch-to-buffer)
                 (current-buffer))
        (add-hook 'git-commit-commit-hook
                  (apply-partially
                   (lambda (default-directory editmsg args)
                     (apply 'magit-run-git args)
                     (ignore-errors (delete-file editmsg)))
                   topdir editmsg
                   `(,subcmd
                     ,"--cleanup=strip"
                     ,(concat "--file=" (file-relative-name
                                         (buffer-file-name)
                                         topdir))
                     ,@args))
                  nil t)))))

(defun magit-commit-add-log ()
  "Add a template for the current hunk to the commit message buffer."
  (interactive)
  (let* ((section (magit-current-section))
         (fun (if (eq (magit-section-type section) 'hunk)
                  (save-window-excursion
                    (save-excursion
                      (magit-visit-item)
                      (add-log-current-defun)))
                nil))
         (file (magit-diff-item-file
                (cl-case (magit-section-type section)
                  (hunk (magit-section-parent section))
                  (diff section)
                  (t    (error "No change at point")))))
         (locate-buffer (lambda ()
                          (cl-find-if
                           (lambda (buf)
                             (with-current-buffer buf
                               (derived-mode-p 'git-commit-mode)))
                           (append (buffer-list (selected-frame))
                                   (buffer-list)))))
         (buffer (funcall locate-buffer)))
    (unless buffer
      (magit-commit)
      (while (not (setq buffer (funcall locate-buffer)))
        (sit-for 0.01)))
    (pop-to-buffer buffer)
    (goto-char (point-min))
    (cond ((not (search-forward-regexp
                 (format "^\\* %s" (regexp-quote file)) nil t))
           ;; No entry for file, create it.
           (goto-char (point-max))
           (insert (format "\n* %s" file))
           (when fun
             (insert (format " (%s)" fun)))
           (insert ": "))
          (fun
           ;; found entry for file, look for fun
           (let ((limit (or (save-excursion
                              (and (search-forward-regexp "^\\* "
                                                          nil t)
                                   (match-beginning 0)))
                            (point-max))))
             (cond ((search-forward-regexp (format "(.*\\<%s\\>.*):"
                                                   (regexp-quote fun))
                                           limit t)
                    ;; found it, goto end of current entry
                    (if (search-forward-regexp "^(" limit t)
                        (backward-char 2)
                      (goto-char limit)))
                   (t
                    ;; not found, insert new entry
                    (goto-char limit)
                    (if (bolp)
                        (open-line 1)
                      (newline))
                    (insert (format "(%s): " fun))))))
          (t
           ;; found entry for file, look for beginning  it
           (when (looking-at ":")
             (forward-char 2))))))

;;;; Tagging

;;;###autoload (autoload 'magit-tag "magit")
(magit-define-command tag (name rev &optional annotate)
  "Create a new tag with the given NAME at REV.
With a prefix argument annotate the tag.
\('git tag [--annotate] NAME REV')."
  (interactive (list (magit-read-tag "Tag name: ")
                     (magit-read-rev "Place tag on: "
                                     (or (magit-default-rev) "HEAD"))
                     current-prefix-arg))
  (let ((args (append magit-custom-options (list name rev))))
    (if (or (member "--sign" args)
            (member "--annotate" args)
            (and annotate (setq args (cons "--annotate" args))))
        (magit-commit-internal "tag" args)
      (apply #'magit-run-git "tag" args))))

;;;###autoload (autoload 'magit-delete-tag "magit")
(magit-define-command delete-tag (name)
  "Delete the tag with the given NAME.
\('git tag -d NAME')."
  (interactive (list (magit-read-tag "Delete Tag: " t)))
  (apply #'magit-run-git "tag" "-d"
         (append magit-custom-options (list name))))

(defun magit-read-tag (prompt &optional require-match)
  (magit-completing-read prompt (magit-git-lines "tag") nil
                         require-match nil 'magit-read-rev-history))

;;;; Stashing

(defvar magit-read-stash-history nil
  "The history of inputs to `magit-stash'.")

;;;###autoload (autoload 'magit-stash "magit")
(magit-define-command stash (description)
  "Create new stash of working tree and staging area named DESCRIPTION.
Working tree and staging area revert to the current 'HEAD'.
With prefix argument, changes in staging area are kept.
\('git stash save [--keep-index] DESCRIPTION')"
  (interactive (list (read-string "Stash description: " nil
                                  'magit-read-stash-history)))
  (apply 'magit-run-git "stash" "save"
         `(,@magit-custom-options "--" ,description)))

;;;###autoload (autoload 'magit-stash-snapshot "magit")
(magit-define-command stash-snapshot ()
  "Create new stash of working tree and staging area; keep changes in place.
\('git stash save \"Snapshot...\"; git stash apply stash@{0}')"
  (interactive)
  (magit-with-refresh
    (apply 'magit-run-git "stash" "save"
           `(,@magit-custom-options
             ,(format-time-string "Snapshot taken at %Y-%m-%d %H:%M:%S"
                                  (current-time))))
    (magit-run-git "stash" "apply" "stash@{0}")))

;;;; Apply

(defun magit-apply-item ()
  (interactive)
  (magit-section-action (item info "apply")
    ((pending commit)
     (magit-apply-commit info)
     (magit-rewrite-set-commit-property info 'used t))
    ((commit)
     (magit-apply-commit info))
    ((unstaged *)
     (error "Change is already in your working tree"))
    ((staged *)
     (error "Change is already in your working tree"))
    ((hunk)
     (magit-apply-hunk-item item))
    ((diff)
     (magit-apply-diff-item item))
    ((stash)
     (magit-run-git "stash" "apply" info))))

(defun magit-apply-commit (commit)
  (magit-assert-one-parent commit "cherry-pick")
  (magit-run-git "cherry-pick" "--no-commit" commit))

(defun magit-apply-diff-item (diff &rest args)
  (when (zerop magit-diff-context-lines)
    (setq args (cons "--unidiff-zero" args)))
  (let ((buf (generate-new-buffer " *magit-input*")))
    (unwind-protect
        (progn (magit-insert-diff-item-patch diff buf)
               (apply #'magit-run-git-with-input buf
                      "apply" (append args (list "-"))))
      (kill-buffer buf))))

(defun magit-apply-hunk-item (hunk &rest args)
  "Apply single hunk or part of a hunk to the index or working file.

This function is the core of magit's stage, unstage, apply, and
revert operations.  HUNK (or the portion of it selected by the
region) will be applied to either the index, if \"--cached\" is a
member of ARGS, or to the working file otherwise."
  (let ((use-region (use-region-p)))
    (when (zerop magit-diff-context-lines)
      (setq args (cons "--unidiff-zero" args))
      (when use-region
        (error (concat "Not enough context to partially apply hunk.  "
                       "Use `+' to increase context."))))
    (let ((buf (generate-new-buffer " *magit-input*")))
      (unwind-protect
          (progn (if use-region
                     (magit-insert-hunk-item-region-patch
                      hunk (member "--reverse" args)
                      (region-beginning) (region-end) buf)
                   (magit-insert-hunk-item-patch hunk buf))
                 (apply #'magit-run-git-with-input buf
                        "apply" (append args (list "-"))))
        (kill-buffer buf)))))

;;;; Cherry-Pick

(defun magit-cherry-pick-item ()
  (interactive)
  (magit-section-action (item info "cherry-pick")
    ((pending commit)
     (magit-cherry-pick-commit info)
     (magit-rewrite-set-commit-property info 'used t))
    ((commit)
     (magit-cherry-pick-commit info))
    ((stash)
     (magit-run-git "stash" "pop" info))))

(defun magit-cherry-pick-commit (commit)
  (magit-assert-one-parent commit "cherry-pick")
  (magit-run-git "cherry-pick" commit))

;;;; Revert

(defun magit-revert-item ()
  (interactive)
  (let ((confirm
         (lambda ()
           (or (not magit-revert-item-confirm)
               (yes-or-no-p "Really revert this item? ")
               (error "Abort")))))
    (magit-section-action (item info "revert")
      ((pending commit)
       (funcall confirm)
       (magit-revert-commit info)
       (magit-rewrite-set-commit-property info 'used nil))
      ((commit)
       (funcall confirm)
       (magit-revert-commit info))
      ((unstaged *)
       ;; This already asks for confirmation.
       (magit-discard-item))
      ((hunk)
       (funcall confirm)
       (magit-apply-hunk-item item "--reverse"))
      ((diff)
       (funcall confirm)
       (magit-apply-diff-item item "--reverse")))))

(defun magit-revert-commit (commit)
  (magit-assert-one-parent commit "revert")
  (magit-run-git "revert" "--no-commit" commit))

;;;; Submoduling

;;;###autoload
(defun magit-submodule-update (&optional init)
  "Update the submodule of the current git repository.
With a prefix arg, do a submodule update --init."
  (interactive "P")
  (let ((default-directory (magit-get-top-dir)))
    (apply #'magit-run-git-async "submodule" "update"
           (and init '("--init")))))

;;;###autoload
(defun magit-submodule-update-init ()
  "Update and init the submodule of the current git repository."
  (interactive)
  (magit-submodule-update t))

;;;###autoload
(defun magit-submodule-init ()
  "Initialize the submodules."
  (interactive)
  (let ((default-directory (magit-get-top-dir)))
    (magit-run-git-async "submodule" "init")))

;;;###autoload
(defun magit-submodule-sync ()
  "Synchronizes submodule's remote URL configuration."
  (interactive)
  (let ((default-directory (magit-get-top-dir)))
    (magit-run-git-async "submodule" "sync")))

;;;; Logging

;;;###autoload (autoload 'magit-log "magit")
(magit-define-command log (&optional range)
  (interactive)
  (unless range (setq range "HEAD"))
  (magit-mode-setup magit-log-buffer-name
                    #'magit-log-mode
                    #'magit-refresh-log-buffer
                    'oneline range
                    (cons (magit-rev-range-to-git range)
                          magit-custom-options)))

;;;###autoload (autoload 'magit-log-ranged "magit")
(magit-define-command log-ranged (range)
  (interactive (list (magit-read-rev-range "Log" "HEAD")))
  (magit-log range))

;;;###autoload (autoload 'magit-log-long "magit")
(magit-define-command log-long (&optional range)
  (interactive)
  (unless range (setq range "HEAD"))
  (magit-mode-setup magit-log-buffer-name
                    #'magit-log-mode
                    #'magit-refresh-log-buffer
                    'long range
                    (cons (magit-rev-range-to-git range)
                          magit-custom-options)))

;;;###autoload (autoload 'magit-log-long-ranged "magit")
(magit-define-command log-long-ranged (range)
  (interactive (list (magit-read-rev-range "Long Log" "HEAD")))
  (magit-log-long range))

(defvar-local magit-file-log-file nil)

;;;###autoload (autoload 'magit-file-log "magit")
(magit-define-command file-log (file &optional use-graph)
  "Display the log for the currently visited file or another one.
With a prefix argument show the log graph."
  (interactive
   (list (magit-read-file-from-rev (magit-get-current-branch)
                                   (magit-buffer-file-name t))
         current-prefix-arg))
  (magit-mode-setup magit-log-buffer-name
                    #'magit-log-mode
                    #'magit-refresh-log-buffer
                    'oneline "HEAD"
                    `(,@(and use-graph (list "--graph"))
                      ,@magit-custom-options)
                    file))

;;;###autoload (autoload 'magit-reflog "magit")
(magit-define-command reflog (ref)
  (interactive (list (magit-read-rev "Reflog of"
                                     (or (magit-guess-branch) "HEAD"))))
  (magit-mode-setup magit-reflog-buffer-name
                    #'magit-reflog-mode
                    #'magit-refresh-reflog-buffer
                    ref))

;;;###autoload (autoload 'magit-reflog-head "magit")
(magit-define-command reflog-head ()
  (interactive)
  (magit-reflog "HEAD"))

;;; Log Mode

(define-derived-mode magit-log-mode magit-mode "Magit Log"
  "Mode for looking at git log.

\\{magit-log-mode-map}
Unless shadowed by the mode specific bindings above, bindings
from the parent keymap `magit-mode-map' are also available."
  :group 'magit)

(defvar magit-log-buffer-name "*magit-log*"
  "Name of buffer used to display log entries.")

(defun magit-refresh-log-buffer (style range args &optional file)
  (setq magit-current-range range)
  (setq magit-file-log-file file)
  (magit-create-log-buffer-sections
    (apply #'magit-git-section nil
           (cond (file
                  (magit-rev-range-describe
                   range (format "Commits for file %s" file)))
                 ((or (member "--all" args) (member "--all-match" args))
                  "Commits")
                 (t
                  (magit-rev-range-describe range "Commits")))
           (apply-partially 'magit-wash-log style 'color)
           "log" (magit-log-cutoff-length-arg)
           "--decorate=full" "--abbrev-commit" "--color"
           (magit-diff-abbrev-arg)
           `(,@(cl-case style
                 (long
                  (if magit-log-show-gpg-status
                      (list "--stat" "--show-signature")
                    (list "--stat")))
                 (oneline
                  (list (concat "--pretty=format:%h%d "
                                (and magit-log-show-gpg-status "%G?")
                                "[%an][%ar]%s"))))
             ,@args "--"
             ,@(and file (list file))))))

(defun magit-log-show-more-entries (&optional arg)
  "Grow the number of log entries shown.

With no prefix optional ARG, show twice as many log entries.
With a numerical prefix ARG, add this number to the number of shown log entries.
With a non numeric prefix ARG, show all entries"
  (interactive "P")
  (setq-local magit-log-cutoff-length
              (cond ((numberp arg) (+ magit-log-cutoff-length arg))
                    (arg magit-log-infinite-length)
                    (t (* magit-log-cutoff-length 2))))
  (let ((old-point (point)))
    (magit-refresh)
    (goto-char old-point)))

;;; Reflog Mode
;;;; (variables, TODO make unnecessary)

(defvar-local magit-reflog-head nil
  "The HEAD of the reflog in the current buffer.
This is only non-nil in reflog buffers.")

;;;; (core)

(defvar magit-reflog-buffer-name "*magit-reflog*"
  "Name of buffer used to display reflog entries.")

(define-derived-mode magit-reflog-mode magit-log-mode "Magit Reflog"
  "Mode for looking at git reflog.

\\{magit-reflog-mode-map}
Unless shadowed by the mode specific bindings above, bindings
from the parent keymap `magit-log-mode-map' are also available."
  :group 'magit)

(defun magit-refresh-reflog-buffer (ref)
  (setq magit-reflog-head ref)
  (magit-create-log-buffer-sections
    (magit-git-section 'reflog (format "Local history of branch %s" ref)
                       (apply-partially 'magit-wash-log 'reflog)
                       "log" "--format=format:* \C-?%h\C-?%gs"
                       (magit-diff-abbrev-arg)
                       "--walk-reflogs" (magit-log-cutoff-length-arg)
                       (magit-rev-to-git ref))))

;;;; (action labels)

(defvar magit-reflog-labels
  '(("commit"      . magit-log-reflog-label-commit)
    ("amend"       . magit-log-reflog-label-amend)
    ("merge"       . magit-log-reflog-label-merge)
    ("checkout"    . magit-log-reflog-label-checkout)
    ("branch"      . magit-log-reflog-label-checkout)
    ("reset"       . magit-log-reflog-label-reset)
    ("rebase"      . magit-log-reflog-label-rebase)
    ("cherry-pick" . magit-log-reflog-label-cherry-pick)
    ("initial"     . magit-log-reflog-label-commit)
    ("pull"        . magit-log-reflog-label-remote)
    ("clone"       . magit-log-reflog-label-remote)))

(defun magit-log-format-reflog (subject)
  (let* ((match (string-match magit-reflog-subject-re subject))
         (command (and match (match-string 1 subject)))
         (status  (and match (match-string 2 subject)))
         (option  (and match (match-string 3 subject)))
         (type    (and match (match-string 4 subject)))
         (label (if (string= command "commit")
                    (or type command)
                  command))
         (text (if (string= command "commit")
                   label
                 (mapconcat #'identity
                            (delq nil (list command option type status))
                            " "))))
    (format "%-11s "
            (propertize text 'face
                        (or (cdr (assoc label magit-reflog-labels))
                            'magit-log-reflog-label-other)))))

;;; Ediff Support

(defvar magit-ediff-buffers nil
  "List of buffers that may be killed by `magit-ediff-restore'.")

(defvar magit-ediff-windows nil
  "The window configuration that will be restored when Ediff is finished.")

(defvar-local magit-show-current-version ()
  "Which version of MAGIT-FILE-NAME is shown in this buffer.")

(defun magit-ediff ()
  "View the current DIFF section in ediff."
  (interactive)
  (let ((diff (magit-current-section)))
    (when (magit-section-hidden diff)
      ;; Range is not set until the first time the diff is visible.
      ;; This somewhat hackish code makes sure it's been visible at
      ;; least once.
      (magit-toggle-section)
      (magit-toggle-section)
      (setq diff (magit-current-section)))
    (when (eq 'hunk (magit-section-type diff))
      (setq diff (magit-section-parent diff)))
    (unless (eq 'diff (magit-section-type diff))
      (error "No diff at this location"))
    (let* ((type (magit-diff-item-kind diff))
           (file1 (magit-diff-item-file diff))
           (file2 (magit-diff-item-file2 diff))
           (range (magit-diff-item-range diff)))
      (cond
       ((memq type '(new deleted typechange))
        (message "Why ediff a %s file?" type))
       ((and (eq type 'unmerged)
             (eq (cdr range) 'working))
        (magit-interactive-resolve file1))
       ((consp (car range))
        (magit-ediff* (magit-show (caar range) file2)
                      (magit-show (cdar range) file2)
                      (magit-show (cdr range) file1)))
       (t
        (magit-ediff* (magit-show (car range) file2)
                      (magit-show (cdr range) file1)))))))

(defun magit-diffstat-ediff ()
  (interactive)
  (magit-goto-diff-section-at-file
   (magit-diff-item-file (magit-current-section)))
  (call-interactively 'magit-ediff))

(defun magit-ediff-add-cleanup ()
  (make-local-variable 'magit-ediff-buffers)
  (setq-default magit-ediff-buffers ())

  (make-local-variable 'magit-ediff-windows)
  (setq-default magit-ediff-windows ())

  (add-hook 'ediff-cleanup-hook 'magit-ediff-restore 'append 'local))

(defun magit-ediff* (a b &optional c)
  (setq magit-ediff-buffers (list a b c))
  (setq magit-ediff-windows (current-window-configuration))
  (if c
      (ediff-buffers3 a b c '(magit-ediff-add-cleanup))
    (ediff-buffers a b '(magit-ediff-add-cleanup))))

(defun magit-ediff-restore ()
  "Kill any buffers in `magit-ediff-buffers' that are not visiting files and
restore the window state that was saved before ediff was called."
  (dolist (buffer magit-ediff-buffers)
    (when (and (null (buffer-file-name buffer))
               (buffer-live-p buffer))
      (with-current-buffer buffer
        (when (and (eq magit-show-current-version 'index)
                   (buffer-modified-p))
          (magit-save-index)))
      (kill-buffer buffer)))
  (let ((buf (current-buffer)))
    (set-window-configuration magit-ediff-windows)
    (set-buffer buf)))

;;;###autoload
(defun magit-save-index ()
  "Add the content of current file as if it was the index."
  (interactive)
  (unless (eq magit-show-current-version 'index)
    (error "Current buffer doesn't visit the index version of a file"))
  (when (y-or-n-p (format "Stage current version of %s" magit-file-name))
    (let ((buf (current-buffer))
          (name (magit-git-dir "magit-add-index")))
      (with-temp-file name
        (insert-buffer-substring buf))
      (let ((hash (magit-git-string "hash-object" "-t" "blob" "-w"
                                    (concat "--path=" magit-file-name)
                                    "--" name))
            (perm (substring (magit-git-string "ls-files" "-s"
                                               magit-file-name)
                             0 6)))
        (magit-run-git "update-index" "--cacheinfo"
                       perm hash magit-file-name)))))

;;; Diff Mode

(define-derived-mode magit-diff-mode magit-mode "Magit Diff"
  "Mode for looking at a git diff.

\\{magit-diff-mode-map}
Unless shadowed by the mode specific bindings above, bindings
from the parent keymap `magit-mode-map' are also available."
  :group 'magit)

(defvar magit-diff-buffer-name "*magit-diff*"
  "Name of buffer used to display a diff.")

;;;###autoload (autoload 'magit-diff "magit")
(magit-define-command diff (range)
  (interactive (list (magit-read-rev-range "Diff")))
  (let ((buf (get-buffer-create magit-diff-buffer-name)))
    (display-buffer buf)
    (with-current-buffer buf
      (magit-mode-init default-directory
                       'magit-diff-mode
                       #'magit-refresh-diff-buffer
                       range
                       (magit-rev-range-to-git range)))))

;;;###autoload (autoload 'magit-diff-working-tree "magit")
(magit-define-command diff-working-tree (rev)
  (interactive (list (magit-read-rev-with-default "Diff working tree with")))
  (magit-diff (or rev "HEAD")))

(defun magit-diff-with-mark (marked commit)
  (interactive
   (let* ((marked (or magit-marked-commit (error "No commit marked")))
          (current (magit-get-current-branch))
          (is-current (string= (magit-name-rev marked) current))
          (commit (or (magit-commit-at-point)
                      (magit-read-rev
                       (format "Diff marked commit %s with" marked)
                       (unless is-current current)
                       (when is-current
                         (cons (concat "refs/heads/" current)
                               magit-uninteresting-refs))))))
     (list marked commit)))
  (magit-diff (cons marked commit)))

(defun magit-refresh-diff-buffer (range args)
  (let ((magit-current-diff-range (cond
                                   ((stringp range)
                                    (cons range 'working))
                                   ((null (cdr range))
                                    (cons (car range) 'working))
                                   (t
                                    range))))
    (setq magit-current-range range)
    (magit-create-buffer-sections
      (apply #'magit-git-section
             'diffbuf
             (magit-rev-range-describe magit-current-diff-range "Changes")
             'magit-wash-diffs
             "diff" (magit-diff-U-arg)
             `(,@(and magit-show-diffstat (list "--patch-with-stat"))
               ,args "--")))))

;;; Wazzup Mode

(define-derived-mode magit-wazzup-mode magit-mode "Magit Wazzup"
  "Mode for looking at git commits not merged into current HEAD.

\\{magit-wazzup-mode-map}
Unless shadowed by the mode specific bindings above, bindings
from the parent keymap `magit-mode-map' are also available."
  :group 'magit)

(defvar magit-wazzup-buffer-name "*magit-wazzup*"
  "Name of buffer used to display commits not merged into current HEAD.")

;;;###autoload
(defun magit-wazzup (&optional all)
  (interactive "P")
  (magit-mode-setup magit-wazzup-buffer-name
                    #'magit-wazzup-mode
                    #'magit-refresh-wazzup-buffer
                    (magit-get-current-branch)
                    all))

(defun magit-refresh-wazzup-buffer (head all)
  (let ((branch-desc (or head "(detached) HEAD")))
    (unless head (setq head "HEAD"))
    (magit-create-buffer-sections
      (magit-with-section 'wazzupbuf nil
        (insert (format "Wazzup, %s\n\n" branch-desc))
        (let* ((excluded (magit-file-lines
                          (magit-git-dir "info/wazzup-exclude")))
               (all-branches (magit-list-interesting-refs))
               (branches (if all
                             all-branches
                           (delq nil (mapcar
                                      (lambda (b)
                                        (and (not
                                              (member (cdr b) excluded))
                                             b))
                                      all-branches))))
               (reported (make-hash-table :test #'equal)))
          (dolist (branch branches)
            (let* ((name (car branch))
                   (ref (cdr branch))
                   (hash (magit-rev-parse ref))
                   (reported-branch (gethash hash reported)))
              (unless (or (and reported-branch
                               (string= (file-name-nondirectory ref)
                                        reported-branch))
                          (not (magit-git-string "merge-base" head ref)))
                (puthash hash (file-name-nondirectory ref) reported)
                (let* ((n (length (magit-git-lines "log" "--pretty=oneline"
                                                   (concat head ".." ref))))
                       (section
                        (let ((magit-section-hidden-default t))
                          (magit-git-section
                           (cons ref 'wazzup)
                           (format "%s unmerged commits in %s%s"
                                   n name
                                   (if (member ref excluded)
                                       " (normally ignored)"
                                     ""))
                           (apply-partially 'magit-wash-log 'oneline)
                           "log" (magit-log-cutoff-length-arg)
                           "--abbrev-commit" "--graph" "--pretty=oneline"
                           (magit-diff-abbrev-arg)
                           (format "%s..%s" head ref)
                           "--"))))
                  (magit-set-section-info ref section))))))))))

(defun magit-wazzup-toggle-ignore (branch edit)
  (let ((ignore-file (magit-git-dir "info/wazzup-exclude")))
    (when edit
      (setq branch (read-string "Branch to ignore for wazzup: " branch)))
    (let ((ignored (magit-file-lines ignore-file)))
      (cond ((member branch ignored)
             (when (or (not edit)
                       (y-or-n-p "Branch %s is already ignored.  Unignore? "))
               (setq ignored (delete branch ignored))))
            (t
             (setq ignored (append ignored (list branch)))))
      (with-temp-file ignore-file
        (insert (mapconcat 'identity ignored "\n")))
      (magit-need-refresh))))

;;; Acting (2)
;;;; Ignore

(defun magit-edit-ignore-string (file)
  "Prompt the user for the string to be ignored.
A list of predefined values with wildcards is derived from the
filename FILE."
  (let* ((extension (concat "*." (file-name-extension file)))
         (extension-in-dir (concat (file-name-directory file) extension))
         (filename (file-name-nondirectory file))
         (completions (list extension extension-in-dir filename file)))
    (magit-completing-read "File/pattern to ignore: "
                           completions nil nil nil nil file)))

(defun magit-ignore-file (file &optional edit local)
  "Add FILE to the list of files to ignore.
If EDIT is non-nil, prompt the user for the string to be ignored
instead of using FILE.  The changes are written to .gitignore
except if LOCAL is non-nil in which case they are written to
.git/info/exclude."
  (let* ((local-ignore-dir (magit-git-dir "info/"))
         (ignore-file (if local
                          (concat local-ignore-dir "exclude")
                        ".gitignore")))
    (when edit
      (setq file (magit-edit-ignore-string file)))
    (when (and local (not (file-exists-p local-ignore-dir)))
      (make-directory local-ignore-dir t))
    (with-temp-buffer
      (when (file-exists-p ignore-file)
        (insert-file-contents ignore-file))
      (goto-char (point-max))
      (unless (bolp)
        (insert "\n"))
      (insert file "\n")
      (write-region nil nil ignore-file))
    (magit-need-refresh)))

(defun magit-ignore-item (edit &optional local)
  "Ignore the item at point.
With a prefix argument edit the ignore string."
  (interactive "P")
  (magit-section-action (item info "ignore")
    ((untracked file)
     (magit-ignore-file (concat "/" info) edit local))
    ((wazzup)
     (magit-wazzup-toggle-ignore info edit))))

(defun magit-ignore-item-locally (edit)
  "Ignore the item at point locally only.
With a prefix argument edit the ignore string."
  (interactive "P")
  (magit-ignore-item edit t))

;;;; Discard

(defun magit-discard-diff (diff stagedp)
  (let ((file (magit-diff-item-file diff)))
    (cl-case (magit-diff-item-kind diff)
      (deleted
       (when (yes-or-no-p (format "Resurrect %s? " file))
         (when stagedp
           (magit-run-git "reset" "-q" "--" file))
         (magit-run-git "checkout" "--" file)))
      (new
       (when (yes-or-no-p (format "Delete %s? " file))
         (magit-run-git "rm" "-f" "--" file)))
      (t
       (when (yes-or-no-p (format "Discard changes to %s? " file))
         (if stagedp
             (magit-run-git "checkout" "HEAD" "--" file)
           (magit-run-git "checkout" "--" file)))))))

(defun magit-discard-item ()
  (interactive)
  (magit-section-action (item info "discard")
    ((untracked file)
     (when (yes-or-no-p (format "Delete %s? " info))
       (if (and (file-directory-p info)
                (not (file-symlink-p info)))
           (delete-directory info 'recursive)
         (delete-file info))
       (magit-refresh-buffer)))
    ((untracked)
     (when (yes-or-no-p "Delete all untracked files and directories? ")
       (magit-run-git "clean" "-df")))
    ((unstaged diff hunk)
     (when (yes-or-no-p (if (use-region-p)
                            "Discard changes in region? "
                          "Discard hunk? "))
       (magit-apply-hunk-item item "--reverse")))
    ((staged diff hunk)
     (if (magit-file-uptodate-p (magit-diff-item-file
                                 (magit-section-parent item)))
         (when (yes-or-no-p (if (use-region-p)
                                "Discard changes in region? "
                              "Discard hunk? "))
           (magit-apply-hunk-item item "--reverse" "--index"))
       (error "Can't discard this hunk.  Please unstage it first")))
    ((unstaged diff)
     (magit-discard-diff item nil))
    ((staged diff)
     (if (magit-file-uptodate-p (magit-diff-item-file item))
         (magit-discard-diff item t)
       (error (concat "Can't discard staged changes to this file. "
                      "Please unstage it first"))))
    ((diff diff)
     (save-excursion
       (magit-goto-parent-section)
       (magit-discard-item)))
    ((diff diff hunk)
     (save-excursion
       (magit-goto-parent-section)
       (magit-goto-parent-section)
       (magit-discard-item)))
    ((hunk)
     (error "Can't discard this hunk"))
    ((diff)
     (error "Can't discard this diff"))
    ((stash)
     (when (yes-or-no-p "Discard stash? ")
       (magit-run-git "stash" "drop" info)))
    ((branch)
     (when (yes-or-no-p (if current-prefix-arg
                            (concat "Force delete branch [" info "]? ")
                          (concat "Delete branch [" info "]? ")))
       (magit-delete-branch info current-prefix-arg)))
    ((remote)
     (when (yes-or-no-p "Remove remote? ")
       (magit-remove-remote info)))))

;;;; Rename

(defun magit-rename-item ()
  (interactive)
  (magit-section-action (item info "rename")
    ((branch)
     (call-interactively 'magit-rename-branch))
    ((remote)
     (call-interactively 'magit-rename-remote))))

;;;; ChangeLog

;;;###autoload
(defun magit-add-change-log-entry (&optional whoami file-name other-window)
  "Find change log file and add date entry and item for current change.
This differs from `add-change-log-entry' (which see) in that
it acts on the current hunk in a Magit buffer instead of on
a position in a file-visiting buffer."
  (interactive (list current-prefix-arg
		     (prompt-for-change-log-name)))
  (let (buf pos)
    (save-window-excursion
      (magit-visit-file-item)
      (setq buf (current-buffer)
            pos (point)))
    (save-excursion
      (with-current-buffer buf
        (goto-char pos)
        (add-change-log-entry whoami file-name other-window)))))

;;;###autoload
(defun magit-add-change-log-entry-other-window (&optional whoami file-name)
  (interactive (and current-prefix-arg
                    (list current-prefix-arg
                          (prompt-for-change-log-name))))
  (magit-add-change-log-entry whoami file-name t))

;;;; Dired

(eval-after-load 'dired-x
  '(defun magit-dired-jump (&optional other-window)
    "Visit current item.
With a prefix argument, visit in other window."
    (interactive "P")
    (magit-section-action (item info "dired-jump")
      ((untracked file)
       (dired-jump other-window (file-truename info)))
      ((diff)
       (dired-jump other-window (file-truename (magit-diff-item-file item))))
      ((diffstat)
       (let ((file (magit-diffstat-item-file item)))
         (if file
             (dired-jump other-window (file-truename file))
           (error "Can't get the pathname for this file"))))
      ((hunk)
       (dired-jump other-window
                   (file-truename (magit-diff-item-file
                                   (magit-section-parent item)))))
      (nil (dired-jump other-window)))))

;;;; Visit

(defun magit-visit-file-item (&optional other-window)
  "Visit current file associated with item.
With a prefix argument, visit in other window."
  (interactive "P")
  (let* (line
         column
         (file
          (magit-section-action (item info "visit-file")
            ((untracked file) info)
            ((diff)           (magit-diff-item-file item))
            ((diffstat)       (magit-diffstat-item-file item))
            ((hunk)
             (setq line (magit-hunk-item-target-line item)
                   column (current-column))
             (magit-diff-item-file (magit-section-parent item))))))
    (unless file
      (error "Can't get pathname for this file"))
    (unless (file-exists-p file)
      (error "Can't visit deleted file: %s" file))
    (cond ((file-directory-p file) (magit-status file))
          (other-window            (find-file-other-window file))
          (t                       (find-file file)))
    (when line
      (goto-char (point-min))
      (forward-line (1- line))
      (when (> column 0)
        (move-to-column (1- column))))))

(defun magit-hunk-item-target-line (hunk)
  (save-excursion
    (beginning-of-line)
    (let ((line (line-number-at-pos)))
      (goto-char (magit-section-beginning hunk))
      (unless (looking-at "@@+ .* \\+\\([0-9]+\\)\\(,[0-9]+\\)? @@+")
        (error "Hunk header not found"))
      (let ((target (string-to-number (match-string 1))))
        (forward-line)
        (while (< (line-number-at-pos) line)
          ;; XXX - deal with combined diffs
          (unless (looking-at "-")
            (setq target (+ target 1)))
          (forward-line))
        target))))

(defun magit-visit-item (&optional other-window)
  "Visit current item.
With a prefix argument, visit in other window."
  (interactive "P")
  (magit-section-action (item info "visit")
    ((untracked file)
     (call-interactively 'magit-visit-file-item))
    ((diff)
     (call-interactively 'magit-visit-file-item))
    ((diffstat)
     (call-interactively 'magit-visit-file-item))
    ((hunk)
     (call-interactively 'magit-visit-file-item))
    ((commit)
     (magit-show-commit info nil nil 'select))
    ((stash)
     (magit-show-stash info)
     (pop-to-buffer magit-stash-buffer-name))
    ((branch)
     (magit-checkout info))
    ((longer)
     (magit-log-show-more-entries ()))))

;;;; Show

(defun magit-show-item-or-scroll-up ()
  (interactive)
  (magit-section-case (item info)
    ((commit)
     (magit-show-commit info #'scroll-up))
    ((stash)
     (magit-show-stash info #'scroll-up))
    (t
     (scroll-up))))

(defun magit-show-item-or-scroll-down ()
  (interactive)
  (magit-section-case (item info)
    ((commit)
     (magit-show-commit info #'scroll-down))
    ((stash)
     (magit-show-stash info #'scroll-down))
    (t
     (scroll-down))))

;;;; Mark

(defun magit-mark-item (&optional unmark)
  (interactive "P")
  (if unmark
      (setq magit-marked-commit nil)
    (magit-section-action (item info "mark")
      ((commit)
       (setq magit-marked-commit
             (if (equal magit-marked-commit info) nil info)))))
  (magit-refresh-marked-commits))

;;;; Describe

(defun magit-describe-item ()
  (interactive)
  (let ((section (magit-current-section)))
    (message "Section: %s %s-%s %S %S %S"
             (magit-section-type section)
             (magit-section-beginning section)
             (magit-section-end section)
             (magit-section-title section)
             (magit-section-info section)
             (magit-section-context-type section))))

(defun magit-copy-item-as-kill ()
  "Copy sha1 of commit at point into kill ring."
  (interactive)
  (magit-section-action (item info "copy")
    ((commit)
     (kill-new info)
     (message "%s" info))))

;;;; Resolve

(defun magit-interactive-resolve (file)
  (require 'ediff)
  (let ((merge-status (magit-git-lines "ls-files" "-u" "--" file))
        (base-buffer (generate-new-buffer (concat file ".base")))
        (our-buffer (generate-new-buffer (concat file ".current")))
        (their-buffer (generate-new-buffer (concat file ".merged")))
        (windows (current-window-configuration)))
    (unless merge-status
      (error "Cannot resolve %s" file))
    (with-current-buffer base-buffer
      (when (string-match "^[0-9]+ [0-9a-f]+ 1" (nth 0 merge-status))
        (magit-git-insert "cat-file" "blob" (concat ":1:" file))))
    (with-current-buffer our-buffer
      (when (string-match "^[0-9]+ [0-9a-f]+ 2" (nth 1 merge-status))
        (magit-git-insert "cat-file" "blob" (concat ":2:" file)))
      (let ((buffer-file-name file))
        (normal-mode)))
    (with-current-buffer their-buffer
      (when (string-match "^[0-9]+ [0-9a-f]+ 3" (nth 2 merge-status))
        (magit-git-insert "cat-file" "blob" (concat ":3:" file)))
      (let ((buffer-file-name file))
        (normal-mode)))
    ;; We have now created the 3 buffer with ours, theirs and the ancestor files
    (with-current-buffer (ediff-merge-buffers-with-ancestor
                          our-buffer their-buffer base-buffer nil nil file)
      (setq ediff-show-clashes-only t)
      (setq-local magit-ediff-windows windows)
      (make-local-variable 'ediff-quit-hook)
      (add-hook 'ediff-quit-hook
                (lambda ()
                  (let ((buffer-A ediff-buffer-A)
                        (buffer-B ediff-buffer-B)
                        (buffer-C ediff-buffer-C)
                        (buffer-Ancestor ediff-ancestor-buffer)
                        (windows magit-ediff-windows))
                    (ediff-cleanup-mess)
                    (kill-buffer buffer-A)
                    (kill-buffer buffer-B)
                    (when (bufferp buffer-Ancestor)
                      (kill-buffer buffer-Ancestor))
                    (set-window-configuration windows)))))))

(defun magit-interactive-resolve-item ()
  (interactive)
  (magit-section-action (item info "resolv")
    ((diff)
     (magit-interactive-resolve (cadr info)))))

;;; Branch Manager Mode
;;__ FIXME The parens indicate preliminary subsections.
;;;; (core)

(define-derived-mode magit-branch-manager-mode magit-mode "Magit Branch"
  "Mode for looking at git branches.

\\{magit-branch-manager-mode-map}
Unless shadowed by the mode specific bindings above, bindings
from the parent keymap `magit-mode-map' are also available.")

(defvar magit-branches-buffer-name "*magit-branches*"
  "Name of buffer used to display and manage branches.")

;;;###autoload (autoload 'magit-branch-manager "magit")
(magit-define-command branch-manager ()
  (interactive)
  (magit-mode-setup magit-branches-buffer-name
                    #'magit-branch-manager-mode
                    #'magit-refresh-branch-manager))

(defun magit-refresh-branch-manager ()
  (magit-create-buffer-sections
    (apply #'magit-git-section
           "branches" nil 'magit-wash-branches
           "branch" "-vva" (magit-diff-abbrev-arg)
           magit-custom-options)))

;;;; (wacky utilities)

(defun magit--branch-name-at-point ()
  "Get the branch name in the line at point."
  (or (magit-section-info (magit-current-section))
      (error "No branch at point")))

(defun magit--branches-for-remote-repo (remote)
  "Return a list of remote branch names for REMOTE.
These are the branch names with the remote name stripped."
  (cl-loop for branch in (magit-git-lines "branch" "-r" "--list"
                                          (format "%s/*" remote))
           collect (substring branch (+ 3 (length remote)))))

(defun magit--is-branch-at-point-remote ()
  "Return non-nil if the branch at point is a remote tracking branch."
  (magit-remote-part-of-branch (magit--branch-name-at-point)))

(defun magit-remote-part-of-branch (branch)
  (when (string-match-p "^\\(?:refs/\\)?remotes\\/" branch)
    (cl-loop for remote in (magit-git-lines "remote")
             when (string-match-p (format "^\\(?:refs/\\)?remotes\\/%s\\/"
                                          (regexp-quote remote))
                                  branch)
             return remote)))

(defun magit-branch-no-remote (branch)
  (let ((remote (magit-remote-part-of-branch branch)))
    (if remote
        (progn
          ;; This has to match if remote is non-nil
          (cl-assert (string-match
                      (format "^\\(?:refs/\\)?remotes\\/%s\\/\\(.*\\)"
                              (regexp-quote remote))
                      branch)
                     'show-args "Unexpected string-match failure: %s %s")
          (match-string 1 branch))
      branch)))

;;;; (washing)

(defun magit-wash-branch-line (&optional remote-name)
  (looking-at (concat
               "^\\([ *] \\)"                 ; 1: current branch marker
               "\\(.+?\\) +"                  ; 2: branch name

               "\\(?:"

               "\\([0-9a-fA-F]+\\)"           ; 3: sha1
               " "
               "\\(?:\\["
               "\\([^:\n]+?\\)"               ; 4: tracking
               "\\(?:: \\)?"
               "\\(?:ahead \\([0-9]+\\)\\)?"  ; 5: ahead
               "\\(?:, \\)?"
               "\\(?:behind \\([0-9]+\\)\\)?" ; 6: behind
               "\\] \\)?"
               "\\(?:.*\\)"                   ; message

               "\\|"                          ; or

               "-> "                          ; the pointer to
               "\\(.+\\)"                     ; 7: a ref

               "\\)\n"))

  (let* ((current-string (match-string 1))
         (branch         (match-string 2))
         (sha1           (match-string 3))
         (tracking       (match-string 4))
         (ahead          (match-string 5))
         (behind         (match-string 6))
         (other-ref      (match-string 7))
         (current (string-match-p "^\\*" current-string)))

    ;; the current line is deleted before being reconstructed
    (delete-region (point)
                   (line-beginning-position 2))

    (magit-with-section branch 'branch
      (magit-set-section-info branch)
      (insert-before-markers
       ;; sha1
       (propertize (or sha1
                       (make-string magit-sha1-abbrev-length ? ))
                   'face 'magit-log-sha1)
       " "
       ;; current marker
       (if current
           "# "
         "  ")
       ;; branch name
       (apply 'propertize (magit-branch-no-remote branch)
              (if current
                  '(face magit-branch)))
       ;; other ref that this branch is pointing to
       (if other-ref
           (concat " -> " (substring other-ref (+ 1 (length remote-name))))
         "")
       ;; tracking information
       (if (and tracking
                (equal (magit-get-tracked-branch branch t)
                       (concat "refs/remotes/" tracking)))
           (concat " ["
                   ;; getting rid of the tracking branch name if it is
                   ;; the same as the branch name
                   (let* ((tracking-remote (magit-get "branch" branch "remote"))
                          (tracking-branch (substring tracking
                                                      (+ 1 (length tracking-remote)))))
                     (propertize (if (string= branch tracking-branch)
                                     (concat "@ " tracking-remote)
                                   (concat tracking-branch " @ " tracking-remote))
                                 'face 'magit-log-head-label-remote))
                   ;; ahead/behind information
                   (if (or ahead
                           behind)
                       ": "
                     "")
                   (if ahead
                       (concat "ahead "
                               (propertize ahead
                                           'face (if current
                                                     'magit-branch))
                               (if behind
                                   ", "
                                 ""))
                     "")
                   (if behind
                       (concat "behind "
                               (propertize behind
                                           'face 'magit-log-head-label-remote))
                     "")
                   "]")
         "")
       "\n"))))

(defun magit-wash-remote-branches-group (group)
  (let* ((remote-name (car group))
         (url (magit-get "remote" remote-name "url"))
         (push-url (magit-get "remote" remote-name "pushurl"))
         (urls (concat url (if push-url
                               (concat ", "push-url)
                             "")))
         (marker (cadr group)))

    (magit-with-section (concat "remote:" remote-name) 'remote
      (magit-set-section-info remote-name)
      (insert-before-markers (propertize (format "%s (%s):" remote-name urls)
                                         'face 'magit-section-title) "\n")
      (magit-wash-branches-between-point-and-marker marker remote-name))
    (insert-before-markers "\n")))

(defun magit-wash-branches-between-point-and-marker (marker &optional remote-name)
  (save-restriction
    (narrow-to-region (point) marker)
    (magit-wash-sequence
     (if remote-name
         (apply-partially 'magit-wash-branch-line remote-name)
       #'magit-wash-branch-line))))

(defun magit-wash-branches ()
  ;; get the names of the remotes
  (let* ((remotes (magit-git-lines "remote"))
         ;; get the location of remotes in the buffer
         (markers
          (append (mapcar (lambda (remote)
                            (save-excursion
                              (when (search-forward-regexp
                                     (concat "^  remotes\\/" remote) nil t)
                                (beginning-of-line)
                                (point-marker))))
                          remotes)
                  (list (save-excursion
                          (goto-char (point-max))
                          (point-marker)))))
         ;; list of remote elements to display in the buffer
         (remote-groups
          (cl-loop for remote in remotes
                   for end-markers on (cdr markers)
                   for marker = (cl-loop for x in end-markers thereis x)
                   collect (list remote marker))))

    ;; actual displaying of information
    (magit-with-section "local" nil
      (insert-before-markers (propertize "Local:" 'face 'magit-section-title)
                             "\n")
      (magit-set-section-info ".")
      (magit-wash-branches-between-point-and-marker
       (cl-loop for x in markers thereis x)))

    (insert-before-markers "\n")

    (mapc 'magit-wash-remote-branches-group remote-groups)

    ;; make sure markers point to nil so that they can be garbage collected
    (mapc (lambda (marker)
            (when marker
             (set-marker marker nil)))
          markers)))

;;;; (wacky non-generic set-tracked)

(defun magit-change-what-branch-tracks ()
  "Change which remote branch the current branch tracks."
  (interactive)
  (when (magit--is-branch-at-point-remote)
    (error "Cannot modify a remote branch"))
  (let* ((local-branch (magit--branch-name-at-point))
         (new-tracked (magit-read-rev  "Change tracked branch to"
                                       nil
                                       (lambda (ref)
                                         (not (string-match-p "refs/remotes/"
                                                              ref)))))
         new-remote new-branch)
    (unless (string= (or new-tracked "") "")
      (cond (;; Match refs that are unknown in the local repository if
             ;; `magit-remote-ref-format' is set to
             ;; `branch-then-remote'. Can be useful if you want to
             ;; create a new branch in a remote repository.
             (string-match "^\\([^ ]+\\) +(\\(.+\\))$" ; 1: branch name; 2: remote name
                           new-tracked)
             (setq new-remote (match-string 2 new-tracked)
                   new-branch (concat "refs/heads/" (match-string 1 new-tracked))))
            ((string-match "^\\(?:refs/remotes/\\)?\\([^/]+\\)/\\(.+\\)" ; 1: remote name; 2: branch name
                           new-tracked)
             (setq new-remote (match-string 1 new-tracked)
                   new-branch (concat "refs/heads/" (match-string 2 new-tracked))))
            (t (error "Cannot parse the remote and branch name"))))
    (magit-set new-remote "branch" local-branch "remote")
    (magit-set new-branch "branch" local-branch "merge")
    (magit-branch-manager)
    (when (string= (magit-get-current-branch) local-branch)
      (magit-refresh-buffer (magit-find-status-buffer default-directory)))))

;;; Miscellaneous
;;;; Miscellaneous Commands

;;;###autoload
(defun magit-init (dir)
  "Initialize git repository in the DIR directory."
  (interactive (list (read-directory-name "Directory for Git repository: ")))
  (let* ((dir (file-name-as-directory (expand-file-name dir)))
         (topdir (magit-get-top-dir dir)))
    (when (or (not topdir)
              (yes-or-no-p
               (format
                (if (string-equal topdir dir)
                    "There is already a Git repository in %s. Reinitialize? "
                  "There is a Git repository in %s. Create another in %s? ")
                topdir dir)))
      (unless (file-directory-p dir)
        (and (y-or-n-p (format "Directory %s does not exists.  Create it? " dir))
             (make-directory dir)))
      (let ((default-directory dir))
        (magit-run-git* (list "init"))))))

;;;###autoload
(defun magit-show-file-revision ()
  "Open a new buffer showing the current file in the revision at point."
  (interactive)
  (let ((show-file-from-diff
         (lambda (item)
           (switch-to-buffer-other-window
            (magit-show (cdr (magit-diff-item-range item))
                        (magit-diff-item-file item))))))
    (magit-section-action (item info "show")
      ((commit)
       (let ((current-file (or magit-file-log-file
                               (magit-read-file-from-rev info))))
         (switch-to-buffer-other-window
          (magit-show info current-file))))
      ((hunk) (funcall show-file-from-diff (magit-section-parent item)))
      ((diff) (funcall show-file-from-diff item)))))

;;;###autoload
(defun magit-show (commit filename &optional select prefix)
  "Return a buffer containing the file FILENAME, as stored in COMMIT.

COMMIT may be one of the following:
- A string with the name of a commit, such as \"HEAD\" or
  \"dae86e\".  See 'git help revisions' for syntax.
- The symbol 'index, indicating that you want the version in
  Git's index or staging area.
- The symbol 'working, indicating that you want the version in
  the working directory.  In this case you'll get a buffer
  visiting the file.  If there's already a buffer visiting that
  file, you'll get that one.

When called interactively or when SELECT is non-nil, make the
buffer active, either in another window or (with a prefix
argument) in the current window."
  (interactive
   (let* ((revision (magit-read-rev "Retrieve file from revision"))
          (filename (magit-read-file-from-rev revision)))
     (list revision filename t current-prefix-arg)))
  (if (eq commit 'working)
      (find-file-noselect filename)
    (let ((buffer (create-file-buffer
                   (format "%s.%s" filename
                           (replace-regexp-in-string
                            ".*/" "" (prin1-to-string commit t))))))
      (cond
       ((eq commit 'index)
        (let ((checkout-string (magit-git-string "checkout-index"
                                                 "--temp"
                                                 filename)))
          (string-match "^\\(.*\\)\t" checkout-string)
          (with-current-buffer buffer
            (let ((tmpname (match-string 1 checkout-string)))
              (with-silent-modifications
               (insert-file-contents tmpname nil nil nil t))
              (delete-file tmpname)))))
       (t
        (with-current-buffer buffer
          (with-silent-modifications
           (magit-git-insert "cat-file" "-p"
                             (concat commit ":" filename))))))
      (with-current-buffer buffer
        (let ((buffer-file-name
               (expand-file-name filename (magit-get-top-dir))))
          (normal-mode))
        (setq magit-file-name filename)
        (setq magit-show-current-version commit)
        (goto-char (point-min)))
      (if select
          (if prefix
              (switch-to-buffer buffer)
            (switch-to-buffer-other-window buffer))
        buffer))))

;;;###autoload (autoload 'magit-grep "magit")
(magit-define-command grep (pattern)
  (interactive
   (list (read-string "git grep: "
                      (shell-quote-argument (grep-tag-default)))))
  (with-current-buffer (generate-new-buffer "*Magit Grep*")
    (setq default-directory (magit-get-top-dir))
    (insert magit-git-executable " "
            (mapconcat 'identity magit-git-standard-options " ")
            " grep -n "
            (shell-quote-argument pattern) "\n\n")
    (magit-git-insert "grep" "--line-number" pattern)
    (grep-mode)
    (pop-to-buffer (current-buffer))))

;;;; External Tools

;;;###autoload
(defun magit-run-git-gui ()
  "Run `git gui' for the current git repository."
  (interactive)
  (let* ((default-directory (magit-get-top-dir)))
    (start-file-process "Git Gui" nil magit-git-executable "gui")))

;;;###autoload
(defun magit-run-git-gui-blame (commit filename &optional linenum)
  "Run `git gui blame' on the given FILENAME and COMMIT.
When the current buffer is visiting FILENAME instruct
blame to center around the line point is on."
  (interactive
   (let* ((revision (magit-read-rev "Retrieve file from revision" "HEAD"))
          (filename (magit-read-file-from-rev revision)))
     (list revision filename
           (and (equal filename
                       (ignore-errors
                         (magit-file-relative-name (buffer-file-name))))
                (line-number-at-pos)))))
  (let ((default-directory (magit-get-top-dir default-directory)))
    (apply 'start-file-process "Git Gui Blame" nil
           magit-git-executable "gui" "blame"
           `(,@(and linenum (list (format "--line=%d" linenum)))
             ,commit
             ,filename))))

;;;###autoload
(defun magit-run-gitk ()
  "Run `gitk --all' for the current git repository."
  (interactive)
  (let ((default-directory (magit-get-top-dir)))
    (cond
     ((eq system-type 'windows-nt)
      ;; Gitk is a shell script, and Windows doesn't know how to
      ;; "execute" it.  The Windows version of Git comes with an
      ;; implementation of "sh" and everything else it needs, but
      ;; Windows users might not have added the directory where it's
      ;; installed to their path
      (let* ((git-bin-dir
             ;; According to #824, when using stand-alone installation
             ;; Gitk maybe installed in ...cmd or ...bin; while Sh
             ;; is installed in ...bin.
             (expand-file-name "bin"
                               (file-name-directory
                                (directory-file-name
                                 (file-name-directory
                                  magit-gitk-executable)))))
            ;; Adding it onto the end so that anything the user
            ;; specified will get tried first.  Emacs looks in
            ;; exec-path; PATH is the environment variable inherited by
            ;; the process.  I need to change both.
            (exec-path (append exec-path (list git-bin-dir)))
            (process-environment process-environment))
        (setenv "PATH"
                (format "%s;%s"
                        (getenv "PATH")
                        (replace-regexp-in-string "/" "\\\\" git-bin-dir)))
        (start-file-process "Gitk" nil "sh" magit-gitk-executable "--all")))
     (t
      (start-file-process "Gitk" nil magit-gitk-executable "--all")))))

;;;; Magit Extensions

(defun magit-load-config-extensions ()
  "Try to load magit extensions that are defined at git config layer.
This can be added to `magit-mode-hook' for example"
  (dolist (ext (magit-get-all "magit.extension"))
    (let ((sym (intern (format "magit-%s-mode" ext))))
      (when (and (fboundp sym)
                 (not (eq sym 'magit-wip-save-mode)))
        (funcall sym 1)))))

;;;; Magit Font-Lock

(defconst magit-font-lock-keywords
  (eval-when-compile
    `((,(concat "(\\(" (regexp-opt
                     '("magit-define-level-shower"
                       "magit-define-section-jumper"
                       "magit-define-inserter"
                       "magit-define-command"))
                "\\)\\>[ \t'\(]*\\(\\sw+\\)?")
       (1 font-lock-keyword-face)
       (2 font-lock-function-name-face nil t))
      (,(concat "(" (regexp-opt
                     '("magit-with-refresh"
                       "magit-with-section"
                       "magit-create-buffer-sections"
                       "magit-create-log-buffer-sections"
                       "magit-section-action"
                       "magit-section-case"
                       "magit-add-action-clauses"
                       "magit-visiting-file-item"
                       "magit-tests--with-temp-dir"
                       "magit-tests--with-temp-repo"
                       "magit-tests--with-temp-clone") t)
                "\\>")
       . 1)))
  "Magit expressions to highlight in Emacs-Lisp mode.
To highlight Magit expressions add something like this to your
init file:

  (require 'magit)
  (font-lock-add-keywords 'emacs-lisp-mode
                          magit-font-lock-keywords)")

;;;; Magit Version

(defun magit-version (&optional noerror)
  "The version of Magit that you're using.\n\n\(fn)"
  (interactive)
  (let ((toplib (or load-file-name buffer-file-name)))
    (unless (and toplib
                 (equal (file-name-nondirectory toplib) "magit.el"))
      (setq toplib (locate-library "magit.el")))
    (when toplib
      (let* ((dir (file-name-directory toplib))
             (static (expand-file-name "magit-version.el" dir))
             (gitdir (expand-file-name ".git" dir)))
        (cond ((file-exists-p gitdir)
               (setq magit-version
                     (let ((default-directory dir))
                       (magit-git-string "describe" "--tags" "--dirty")))
               (ignore-errors (delete-file static)))
              ((file-exists-p static)
               (load-file static))
              ((featurep 'package) ; shouldn't that make it easier?
               (setq magit-version
                     (or (ignore-errors ; < 24.4
                           (package-version-join
                            (package-desc-vers
                             (cdr (assq 'magit package-alist)))))
                         (ignore-errors ; => 24.3.50
                           (package-version-join
                            (package-desc-version
                             (cadr (assq 'magit package-alist)))))))))))
    (if (stringp magit-version)
        (when (called-interactively-p 'any)
          (message "magit-%s" magit-version))
      (if noerror
          (progn (setq magit-version 'error)
                 (message "Cannot determine Magit's version"))
        (error "Cannot determine Magit's version")))
    magit-version))

(cl-eval-when (load eval) (magit-version t))

(provide 'magit)

;; rest of magit core
(require 'magit-key-mode)
(require 'magit-bisect)
(require 'magit-cherry)

;;; magit.el ends here<|MERGE_RESOLUTION|>--- conflicted
+++ resolved
@@ -423,7 +423,6 @@
                  (const :tag "Immediately" 0)
                  (integer :tag "After this many seconds")))
 
-<<<<<<< HEAD
 (defcustom magit-stage-all-confirm t
   "Require acknowledgment before staging all changes."
   :package-version '(magit . "1.3.0")
@@ -432,10 +431,12 @@
 
 (defcustom magit-unstage-all-confirm t
   "Require acknowledgment before unstaging all changes."
-=======
+  :package-version '(magit . "1.3.0")
+  :group 'magit
+  :type 'boolean)
+
 (defcustom magit-process-keep-history nil
   "Whether to always prevent clearing the process buffer."
->>>>>>> db2ac468
   :package-version '(magit . "1.3.0")
   :group 'magit
   :type 'boolean)
