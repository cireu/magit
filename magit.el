--- conflicted
+++ resolved
@@ -3306,7 +3306,8 @@
               (and file (string-prefix-p topdir file)
                    (not (string-prefix-p gitdir file))
                    (member (file-relative-name file topdir) tracked)
-                   (auto-revert-handler)))))))))
+                   (let ((auto-revert-mode t))
+                     (auto-revert-handler))))))))))
 
 (defvar magit-save-some-buffers-topdir nil)
 
@@ -3836,25 +3837,9 @@
                                (match-string 1 it)
                              it))))
 
-<<<<<<< HEAD
 (defun magit-popup-read-rev (prompt initial-input)
   (magit-completing-read prompt nil nil nil initial-input
                          'magit-read-rev-history))
-=======
-(defun magit-revert-buffers ()
-  (let ((topdir (magit-get-top-dir)))
-    (when topdir
-      (let ((gitdir  (magit-git-dir))
-            (tracked (magit-git-lines "ls-tree" "-r" "--name-only" "HEAD")))
-        (dolist (buf (buffer-list))
-          (with-current-buffer buf
-            (let ((file (buffer-file-name)))
-              (and file (string-prefix-p topdir file)
-                   (not (string-prefix-p gitdir file))
-                   (member (file-relative-name file topdir) tracked)
-                   (let ((auto-revert-mode t))
-                     (auto-revert-handler))))))))))
->>>>>>> d51f079a
 
 (defun magit-read-remote-branch (prompt remote &optional default)
   (magit-completing-read prompt (magit-list-remote-branch-names remote t)
