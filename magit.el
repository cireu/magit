--- conflicted
+++ resolved
@@ -403,22 +403,6 @@
                 (function-item magit-save-buffers-predicate-all)
                 (function :tag "Other")))
 
-<<<<<<< HEAD
-(defcustom magit-turn-on-auto-revert-mode t
-  "Whether to automatically turn on Auto-Revert mode.
-When this option is non-nil `auto-revert-mode' is automatically
-turned on in buffers that visit a file in a Git repository.
-
-Alternatively you might want to set this to nil and instead
-enable `global-auto-revert-mode'.  Also consider additionally
-setting option `auto-revert-check-vc-info' to t.  Also see
-function `magit-maybe-turn-on-auto-revert-mode'."
-  :package-version '(magit . "2.1.0")
-  :group 'magit
-  :type 'boolean)
-
-=======
->>>>>>> 25329a42
 (defcustom magit-rewrite-inclusive t
   "Whether magit includes the selected base commit in a rewrite operation.
 
@@ -3345,20 +3329,15 @@
 
 ;;;;; Refresh Machinery
 
-(defun magit-refresh (&optional synchronous buffer)
-  "Refresh some buffer belonging to the current repository.
-
-Refresh the current buffer, the status buffer, and all file
-visiting buffers using `auto-revert-buffer' (which see).  When
-called interactively, or when `auto-revert-stop-on-user-input'
-is nil or optional SYNCHRONOUS is non-nil, then wait for this
-to complete.  Otherwise file visiting buffers are refreshed
-asynchronously.
-
-File visiting buffers are only refreshed if `auto-revert-mode'
-is active, which is usually the case.  For more information
-see option `magit-turn-on-auto-revert-mode'."
-  (interactive (list t (current-buffer)))
+(defun magit-refresh (&optional buffer)
+  "Refresh some buffers belonging to the current repository.
+
+Refresh the current buffer if its major mode derives from
+`magit-mode', and refresh the corresponding status buffer.
+If the global `magit-auto-revert-mode' is turned on, then
+also revert all unmodified buffers that visit files being
+tracked in the current repository."
+  (interactive (list (current-buffer)))
   (unless buffer
     (setq buffer (current-buffer)))
   (with-current-buffer buffer
@@ -3370,19 +3349,32 @@
                                magit-status-buffer-name
                                'magit-status-mode)))
         (magit-mode-refresh-buffer status))))
-  (when (or global-auto-revert-mode auto-revert-buffer-list)
-    (let ((auto-revert-stop-on-user-input
-           (if synchronous nil auto-revert-stop-on-user-input)))
-      (auto-revert-buffers))))
+  (when magit-auto-revert-mode
+    (magit-revert-buffers)))
 
 (defun magit-refresh-all ()
   "Refresh all buffers belonging to the current repository.
-Unlike `magit-refresh' (which see) this always refreshes
-all Magit buffers and file visiting buffers synchronously."
+
+Refresh all Magit buffers belonging to the current repository.
+If the global `magit-auto-revert-mode' is turned on, then also
+revert all unmodified buffers that visit files being tracked in
+the current repository."
   (interactive)
   (magit-map-magit-buffers #'magit-mode-refresh-buffer default-directory)
-  (let (auto-revert-stop-on-user-input)
-    (auto-revert-buffers)))
+  (magit-revert-buffers))
+
+(defun magit-revert-buffers ()
+  (let ((topdir (magit-get-top-dir)))
+    (when topdir
+      (let ((gitdir  (magit-git-dir))
+            (tracked (magit-git-lines "ls-tree" "-r" "--name-only" "HEAD")))
+        (dolist (buf (buffer-list))
+          (with-current-buffer buf
+            (let ((file (buffer-file-name)))
+              (and file (string-prefix-p topdir file)
+                   (not (string-prefix-p gitdir file))
+                   (member (file-relative-name file topdir) tracked)
+                   (auto-revert-handler)))))))))
 
 (defvar magit-save-some-buffers-topdir nil)
 
@@ -3420,22 +3412,6 @@
   (and buffer-file-name
        (string= (magit-get-top-dir magit-save-some-buffers-topdir)
                 (magit-get-top-dir (file-name-directory buffer-file-name)))))
-
-(defun magit-maybe-turn-on-auto-revert-mode ()
-  "Turn on Auto-Revert mode if file is inside a Git repository.
-This function is intended as a hook for `find-file-hook'. It
-turns on `auto-revert-mode' if `magit-turn-on-auto-revert-mode'
-is non-nil, the buffer is visiting a file in a Git repository,
-and no variation of the Auto-Revert mode is already active."
-  (when (and magit-turn-on-auto-revert-mode
-             (not auto-revert-mode)
-             (not auto-revert-tail-mode)
-             (not global-auto-revert-mode)
-             (not (magit-bare-repo-p))
-             (magit-get-top-dir))
-    (auto-revert-mode 1)))
-
-(add-hook 'find-file-hook 'magit-maybe-turn-on-auto-revert-mode)
 
 ;;; Plumbing
 ;;;; Repository Paths
@@ -3878,7 +3854,6 @@
                                          choices)))))
     (iswitchb-read-buffer prompt (or initial-input def) require-match)))
 
-<<<<<<< HEAD
 (defun magit-prompt-with-default (prompt def)
   (if (and def (> (length prompt) 2)
            (string-equal ": " (substring prompt -2)))
@@ -3905,54 +3880,6 @@
 (defun magit-popup-read-rev (prompt initial-input)
   (magit-completing-read prompt nil nil nil initial-input
                          'magit-read-rev-history))
-=======
-(defun magit-refresh (&optional buffer)
-  "Refresh some buffers belonging to the current repository.
-
-Refresh the current buffer if its major mode derives from
-`magit-mode', and refresh the corresponding status buffer.
-If the global `magit-auto-revert-mode' is turned on, then
-also revert all unmodified buffers that visit files being
-tracked in the current repository."
-  (interactive (list (current-buffer)))
-  (unless buffer
-    (setq buffer (current-buffer)))
-  (with-current-buffer buffer
-    (when (derived-mode-p 'magit-mode)
-      (magit-mode-refresh-buffer buffer))
-    (let (status)
-      (when (and (not (eq major-mode 'magit-status-mode))
-                 (setq status (magit-mode-get-buffer
-                               magit-status-buffer-name
-                               'magit-status-mode)))
-        (magit-mode-refresh-buffer status))))
-  (when magit-auto-revert-mode
-    (magit-revert-buffers)))
-
-(defun magit-refresh-all ()
-  "Refresh all buffers belonging to the current repository.
-
-Refresh all Magit buffers belonging to the current repository.
-If the global `magit-auto-revert-mode' is turned on, then also
-revert all unmodified buffers that visit files being tracked in
-the current repository."
-  (interactive)
-  (magit-map-magit-buffers #'magit-mode-refresh-buffer default-directory)
-  (magit-revert-buffers))
-
-(defun magit-revert-buffers ()
-  (let ((topdir (magit-get-top-dir)))
-    (when topdir
-      (let ((gitdir  (magit-git-dir))
-            (tracked (magit-git-lines "ls-tree" "-r" "--name-only" "HEAD")))
-        (dolist (buf (buffer-list))
-          (with-current-buffer buf
-            (let ((file (buffer-file-name)))
-              (and file (string-prefix-p topdir file)
-                   (not (string-prefix-p gitdir file))
-                   (member (file-relative-name file topdir) tracked)
-                   (auto-revert-handler)))))))))
->>>>>>> 25329a42
 
 (defun magit-read-remote-branch (prompt remote &optional default)
   (magit-completing-read prompt (magit-list-remote-branch-names remote t)
